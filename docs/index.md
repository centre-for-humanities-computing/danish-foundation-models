--- conflicted
+++ resolved
@@ -70,12 +70,8 @@
 
 ## Contributors
 
-<<<<<<< HEAD
 ## The Core Team
-=======
-### Data-Access Contributors
 Those with data access, who contribute to the project, including data management, model development, project management, and more.
->>>>>>> cf79c3be
 
 From [the Center for Humanities Computing at Aarhus University](https://chc.au.dk/):
 
@@ -103,22 +99,14 @@
 
   - Desmond Elliott
 
-<<<<<<< HEAD
-## Core Contributers
-=======
-### Open-Source Contributors
+### Core Contributors
 Those without data access, but who have contributed substantially to the project including code contributions, model development, and experiment planning.
->>>>>>> cf79c3be
 
 From [Alvenir](https://www.alvenir.ai/):
 
   - Martin Carsten Nielsen ([martin@alvenir.ai](martin@alvenir.ai))
   - Søren Vejlgaard Holm ([swh@alvenir.ai](swh@alvenir.ai))
 
-<<<<<<< HEAD
-
-=======
->>>>>>> cf79c3be
 ## Join Us
 
 We invite collaboration and contributions from industry professionals, researchers, and the open-source community. Together, we can advance the field of Danish NLP and create a more inclusive digital future. You can reach out to us using the following channels:
