
# NAT: Netarkivet Text

*Version*: 1.0.0

*Homepage*: https://github.com/centre-for-humanities-computing/danish-foundation-models

*license*: Not publicly available.

---

Netarkivet Text (NAT) consists of a subsection of [Netarkivet](https://www.kb.dk/find-materiale/samlinger/netarkivet) and 
contains 2,332 million sites across 1.6 million domains. 
Netarkivet includes sites from the period 2006 to 2016.

NAT has been filtered using a series of heuristic filters and removing repetitious texts. 
Following the filtering, NAT is further deduplicated to remove exact and near-duplicates. For more on data cleaning,
see the post processing section below.

The sites which passed the quality filter were deduplicated per year. NAT consist of 865 billion tokens of which 134 (15%) billion were left after filtering and deduplication.

## Datasheet

Following the recommendation and framework of [3], we add the following datasheet. 

### Motivation:

**For what purpose was the dataset created? Who created the dataset? Who funded the creation of the dataset?**

<<<<<<< HEAD
Netarkivet was created following the Danish [archival law](https://www.retsinformation.dk/eli/lta/2004/1439),
from which a text-only corpus was derived for research purposes, see [4,5]. This is the
part from which this dataset is derived.
This part has then been filtered with the intention of training Danish language
=======
Netarkivet was created following the Danish [Legal Deposit Act](https://www.retsinformation.dk/eli/lta/2004/1439),
from which a text-only corpus was derived for research purposes, see [4,5]. This is the
part from which this dataset is derived.
This subsection has then been filtered with the intention of training the Danish language
>>>>>>> 17bd823d
models by a team of researchers at the Center for Humanities Computing Aarhus (CHCAA) using
a codebase jointly developed with partners from industry (e.g. KMD, Ekstra Bladet) and
other research institutions (e.g. Bristol University, Alexandra Institute).
For more on collaborators on this project see the [GitHub repository](https://github.com/centre-for-humanities-computing/danish-foundation-models
).

**Any other comments?**

No.


## Composition

**What do the instances that comprise the dataset represent (e.g., documents, photos, people, countries)?**

Instances of the dataset are Danish domain sites, which further include metadata such as:


|     | Column      | Dtype  |
| --- | ----------- | ------ |
| 0   | harvest_id  | int32  |
| 1   | job_id      | int32  |
| 2   | sha1        | object |
| 3   | mime_served | object |
| 4   | language    | object |
| 5   | mime_droid  | object |
| 6   | timestamp   | object |
| 7   | uri         | object |
| 9   | domain_key  | object |

Where `harvest_id` is the id of the associated Netarkivet web harvest. Each web harvest
consists of jobs, each with their associated `job-id`. 

Language is the language classified using the following language detection [library](https://github.com/optimaize/language-detector). `uri` is the URI of the site e.g. `"http://www.apple.com/podcasting"`. 
`timestamp` is the date given in the format `"20060612105533"`, indicating year, month, date, and time.
The `sha1` is the website hash.
`mime_*` indicates the [mime/media type](https://en.wikipedia.org/wiki/Media_type).
`mime_served` could for instance be `"text/html; charset=iso-8859-1"` and `mime_droid` could be `"text/html; version=2.0"` and is the mime type identified by the server and by [DROID](https://github.com/digital-preservation/droid), respectively.
**How many instances are there in total (of each type, if appropriate)?**

NAT contains a total of 2,332 million sites distributed over 1.6 million domains.  
1,370 million of these sites are Danish, with the largest secondary language being English
with 718 million sites.

**Does the dataset contain all possible instances or is it a sample (not necessarily random) of instances from a larger set?**

These domains are a subset of Netarkivet, which again is a sample of all the Danish content on the internet.

**If the dataset is a sample from a larger set, what was the sampling strategy?**

Netarkivet has been scraped from the internet using the following procedures:

- Cross-sectional collection of all Danish websites up to four times a year.
- Selective collection of the following domains: All Danish newsmedia (with a frequency
ranging from 12 times a day to weekly), political parties, organizations and unions,
legal bodies such as ministries and agencies, selected social media profiles, and YouTube videos. 
- Event collections of 2-3 events yearly (e.g. elections and the COVID pandemic)
- Miscellaneous/on-demand web scrapes (for instance in collaboration with researchers)

A selective subset of Netarkivet is then extracted per year from 2006 to 2016 such that 
it contains no duplicate sites. Apache Tika (v. 1.15) is then used to extract the text from the sites.
During extraction, all HTML markup is removed, along with javascript and CSS code. 
The news media of textual HTML elements, such as `<P>` and `<H1>` are concatenated into one piece of text.

**Who was involved in the data collection process?**

The Royal Danish Library collects Netarkivet along with Brügger et al. [4,5]
helped with the construction of NAT.

**Over what timeframe was the data collected?**

The dataset includes articles from the period 2006 to 2016.

**Were any ethical review processes conducted?**

<<<<<<< HEAD
Netarkivet in collected in adherence to an update to the Danish archival law in 2005,
which extended the law to also include internet domains.
=======
Netarkivet is collected in adherence to an update to the Danish Legal Deposit Act in 2005,
which extended the law to include internet domains.
>>>>>>> 17bd823d
Our text subset was constructed for a research project and thus a project proposal
has been accepted by the Royal Danish Library. Besides these, the author is not aware of
any ethical approvals.

## Preprocessing/cleaning/labeling

**Was any preprocessing/Cleaning/Labeling of the data done 
(e.g., discretization or bucketing, tokenization, part-of-speech tagging, 
SIFT feature extraction, removal of instances, processing of missing values)?**

NAT has been filtered using a series of heuristic filters as well as removing
repetitious texts. Following the filtering, the corpus was deduplicated to remove exact and
near-duplicates.


For quality filtering, NAT applies a filter akin to [2] which contains text
that:

- Contain at least 2 Danish stopwords. For the stopword list, we use the one used in
SpaCy v.3.1.4.
- Have a mean word length between 3 and 10.
- Have a token length between 50 and 100,000.
- Have less than 5,000,000 characters.
- Have less than 60% of words containing an alphabetic character.
- Have a symbol-to-word ratio lower than 10% for hashtags and ellipsis.
- Have less than 90% of lines starting with a bullet point.
- have less than 30% of lines ending with an ellipsis.

- Have a low high degree of repetitious text:
  - Have less than 20% of characters contained within duplicate lines.
  - Have less than 20% of characters contained within duplicate paragraphs.
  - Where the top 2-4 grams constitute less than 20%, 18%, 16%, respectively, of the text. 
  - Where the duplicate 5-10 grams constitute less than 25%, 24%, 23%, 22%, 21%, 20%
of the text, respectively.

The deduplication removed all documents with a 13-gram Jaccard similarity higher than 80%
following the MinHash algorithm [1] using 128 permutations. The MinHash algorithm is a
probabilistic data structure for approximating the Jaccard similarity between two sets.

**Is the software used to preprocess/clean/label the instances available?**

Yes, the scripts are available
[here](https://github.com/centre-for-humanities-computing/danish-foundation-models/tree/main/src/application/nat). 
the scripts use version 0.0.2 of the
[dfm package](https://github.com/centre-for-humanities-computing/danish-foundation-models). 

## Uses

**Has the dataset been used for any tasks already?**

Yes, the dataset has been used to pre-train Danish language models.
Furthermore, the unfiltered dataset has also been used in [4] and [5], for examining
the development of the Danish web.

**Is there a repository that links to any or all papers or systems that use the dataset?**

No.

**What (other) tasks could the dataset be used for?**

The scale of the dataset makes it suitable for NLP tasks such as language modelling.
It is likely possible to extract reviews, social media posts and similar semi-labelled
datasets from the dataset which can be used for NLP task such as sentiment analysis or
hate-speech detection.

The content of dataset makes it useable in a wide range of other applications in media
studies, social science or humanities, including development of written Danish,
emerging conspiracy theories, and online information dynamics.

**Is there anything about the composition of the dataset or the way it was collected and
preprocessed/cleaned/labeled that might impact future uses?**

This dataset is static and thus does not evolve over time with the language, thus will
become increasingly outdated over time. Netarkivet, from which it is derived, is
not static however, and is thus likely to further develop, which will allow us to update the 
dataset going forward.


## Distribution

**Will the dataset be distributed to third parties outside of the entity (e.g., company, institution, organization) on behalf of which the dataset was created?**

No.


### Citation
If you wish to cite this work please see our GitHub page for an up to date citation: https://github.com/centre-for-humanities-computing/danish-foundation-models


### References:
- [1] Broder, Andrei Z. "On the resemblance and containment of documents."
        Proceedings. Compression and Complexity of SEQUENCES 1997
        (Cat. No. 97TB100171). IEEE, 1997.
- [2] Rae, J. W., Borgeaud, S., Cai, T., Millican, K., Hoffmann, J., Song, F.,
        Aslanides, J., Henderson, S., Ring, R., Young, S., Rutherford, E., Hennigan,
        T., Menick, J., Cassirer, A., Powell, R., Driessche, G. van den, Hendricks,
        L. A., Rauh, M., Huang, P.-S., … Irving, G. (2021).
        Scaling Language Models: Methods, Analysis & Insights from Training Gopher.
        https://arxiv.org/abs/2112.11446v2
- [3] T. Gebru, J. Morgenstern, B. Vecchione, J. W. Vaughan, H. Wallach, H. Daumé III,
        and K. Crawford. Datasheets for datasets. arXiv preprint arXiv:1803.09010, 2018.
- [4] Brügger, N., Nielsen, J., & Laursen, D. (2020). Big data experiments with the 
        archived Web: Methodological reflections on studying the development of a
        nation’s Web. First Monday. https://doi.org/10.5210/fm.v25i3.10384
- [5] Brügger, N. (2021). Digital humanities and web archives: Possible new paths for 
        combining datasets. International Journal of Digital Humanities, 2(1), 145–168.
        https://doi.org/10.1007/s42803-021-00038-z
<|MERGE_RESOLUTION|>--- conflicted
+++ resolved
@@ -27,17 +27,11 @@
 
 **For what purpose was the dataset created? Who created the dataset? Who funded the creation of the dataset?**
 
-<<<<<<< HEAD
-Netarkivet was created following the Danish [archival law](https://www.retsinformation.dk/eli/lta/2004/1439),
+Netarkivet was created following the Danish [Legal Deposit Act](https://www.retsinformation.dk/eli/lta/2004/1439),
 from which a text-only corpus was derived for research purposes, see [4,5]. This is the
 part from which this dataset is derived.
 This part has then been filtered with the intention of training Danish language
-=======
-Netarkivet was created following the Danish [Legal Deposit Act](https://www.retsinformation.dk/eli/lta/2004/1439),
-from which a text-only corpus was derived for research purposes, see [4,5]. This is the
-part from which this dataset is derived.
-This subsection has then been filtered with the intention of training the Danish language
->>>>>>> 17bd823d
+
 models by a team of researchers at the Center for Humanities Computing Aarhus (CHCAA) using
 a codebase jointly developed with partners from industry (e.g. KMD, Ekstra Bladet) and
 other research institutions (e.g. Bristol University, Alexandra Institute).
@@ -113,13 +107,9 @@
 
 **Were any ethical review processes conducted?**
 
-<<<<<<< HEAD
 Netarkivet in collected in adherence to an update to the Danish archival law in 2005,
 which extended the law to also include internet domains.
-=======
-Netarkivet is collected in adherence to an update to the Danish Legal Deposit Act in 2005,
-which extended the law to include internet domains.
->>>>>>> 17bd823d
+
 Our text subset was constructed for a research project and thus a project proposal
 has been accepted by the Royal Danish Library. Besides these, the author is not aware of
 any ethical approvals.
