# Logs from training version 2

- K. Enevoldsen (7-8 October, server: Grundtvig): Testing training using a small sample:

```bash
python src/applications/train/run_mlm_pytorch_stream.py \
    --dataset_name dcc_v1.1.0 \
    --model_name_or_path roberta-base \
    --output_dir /data-big-projects/danish-foundation-models/models \
    --max_steps 1 \
    --overwrite_output_dir \
    --do_train \
    --streaming \
    --max_train_samples 1000 \
    --do_eval
```


- K. Enevoldsen (8-10 October, server: Grundtvig): Started training using same parameters as [dfm-bert-base](https://wandb.ai/kenevoldsen/danish_foundation_models/runs/2q8odc6w/overview?workspace=user-kenevoldsen), with the notable exception of using a 16 bit floats (to allow for the same batch size despite running on smaller GPUs). The previous script was trained using FLAX and can be found [here](https://github.com/centre-for-humanities-computing/danish-foundation-models/blob/40d9e3404c42169470c08dc8b98d197163bd779a/src/applications/train/run_mlm_flax_stream.py).

```
cd /data-big-projects/danish-foundation-models/
git clone https://huggingface.co/chcaa/dfm-bert-base-v1
```
 
```bash
python src/applications/train/run_mlm_pytorch_stream.py \
    --output_dir=/data-big-projects/danish-foundation-models/models \
    --tokenizer_name=/data-big-projects/danish-foundation-models/dfm-bert-base-v1 \
    --model_type=bert \
    --config_name=/data-big-projects/danish-foundation-models/dfm-bert-base-v1 \
    --dataset_name=dcc_v1.1.0 \
    --max_seq_length=512 \
    --per_device_train_batch_size=48 \
    --per_device_eval_batch_size=48 \
    --learning_rate=2e-5 \
    --warmup_steps=10000 \
    --adam_beta1=0.9 \
    --adam_beta2=0.999 \
    --max_steps=1500000 \
    --max_eval_samples=5000 \
    --logging_steps=500 \
    --eval_steps=10000 \
    --push_to_hub \
    --weight_decay=0.01 \
    --do_train \
    --streaming \
    --seed=42 \
    --fp16 \
    --nat_weight=0.50 \
    --danews_weight=0.20 \
    --hopetwitter_weight=0.20 \
    --dagw_dfm_weight=0.10
    # --overwrite_output_dir \
```

- K. Enevoldsen (10 October, server: Grundtvig): This run did not seem to log evaluation scores. Stopping it to debug.
  
It seems like the cause was the lack of do_eval. The following should solve the issue, will restart it using this:

```bash
python src/applications/train/run_mlm_pytorch_stream.py \
    --output_dir=/data-big-projects/danish-foundation-models/models \
    --tokenizer_name=/data-big-projects/danish-foundation-models/dfm-bert-base-v1 \
    --model_type=bert \
    --config_name=/data-big-projects/danish-foundation-models/dfm-bert-base-v1 \
    --dataset_name=dcc_v1.1.0 \
    --max_seq_length=512 \
    --per_device_train_batch_size=48 \
    --per_device_eval_batch_size=48 \
    --learning_rate=2e-5 \
    --warmup_steps=10000 \
    --adam_beta1=0.9 \
    --adam_beta2=0.999 \
    --max_steps=1500000 \
    --max_eval_samples=5000 \
    --logging_steps=500 \
    --eval_steps=10000 \
    --push_to_hub \
    --weight_decay=0.01 \
    --do_train \
    --streaming \
    --seed=42 \
    --fp16 \
    --do_eval \
    --evaluation_strategy="steps" \
    --nat_weight=0.50 \
    --danews_weight=0.20 \
    --hopetwitter_weight=0.20 \
    --dagw_dfm_weight=0.10
    # --overwrite_output_dir \
```

- K. Enevoldsen (10 October, server: Grundtvig): Parameters for next run:

**We will need to change**:
- logging frequency could probably be 1000 (see if this is related to GPU utilization, if not then 500 is fine)
- larger batch size

We discussed the following grid for small models:

> Updates on the small danish language models. After the above experiment is done the plan is to train a small-sized encoder to find the correct hyperparameters for larger models. This is the grid I propose we might want to search:
> 
> - dataset distributions (nat, twitter, news, dagw):
>   - [0.50. 0.20, 0.20. 0.10]
>   - [0.25. 0.25, 0.25. 0.25],
>   - [0.70, 0.10, 0.10, 0.10]
> - adjust learning rate (BERT is the only one which uses 1e-4 so this seems low, we use 2e-5 which is def. too low)
>   - [1e-4, 2e-4, 6e-4]
> - adam_epsilon (default is 1e-8, everyone else use 1e-6, probably not a big difference): 
>   - 1e-6
> - gradient clipping (probably better w. 0.1)
>   - [0.0, 0.1]
> - warm up steps (only roberta uses 24k for small models)
>   - [10k, 24k]
> - adam_beta2 (seems like most later paper uses 0.98 including roberta, electra, debertav3)
>   - [0.99, 0.98]
> - architectures (which we can currently train)
>   - RoBERTa, debertav2 
> - vocabulary size of tokenizer
>   - [32k, 50k, 128k]
> - tokenizer type (here wordpiece is probably better)
>   - [BPE, unigram]
> 
> For these hyperparameters I reviewed (deberta v1-3, electra, roberta and bert)
> 
> potentially we could reduce the search space, by assuming (some) of the following:
> tokenizer_type:unigram >= BPE
> adam_beta2: 0.98 >= 0.99
> gradient clipping: 0.1 >= 0.0
> learning_rate: [2e-4, 6e-4] >= 1e-4 # especially since we will use a larger batch size than BERT
> warm-up steps: 10k ~= 24k # approximately equal
> 
> Some other things we might try are:
> Changing activation function (e.g. this paper suggest geglu) 
> Similarly, try RMS Norm which also shows better performance for transformers (also used in gopher).
> We could also examine alternative positional embeddings (we kinda do this with the debertav2)

- K. Enevoldsen (11 October, server: Grundtvig): Stopping run.

This run did no seem to compare well with the previous flax implementation. In the message
on slack there might be some problems:

Troubles in model training paradise (seems like @Dan jinxed it :wink: ):

> Below we see the comparison between the old and the new run and it doesn’t seem great. I see three potential causes.
>
> - unlucky seed (it happens, we can’t guarantee the same order as the first training)
> - We use fp16 to match the batch size, it might have a hard time dealing with the very low learning rate
> - the HF trainer seems to default to gradient clipping (probably a good idea), but the flax script does not seem to use it (it is set in the training args, but it doesn’t seem to be used in the script - I this is not a mistake the training args is simply parsed by huggingface training args which might add unused arguments (this seems problematic but intensional) - gradient clipping combined with very low learning rate seems problematic (which might be why we don’t see the ‘tick’ down in loss similar to the first model)
> 
> There is naturally also that the dataset is worse (doesn’t seem to coincide with what we see) and or that there is some inherent PyTorch vs flax difference which causes it (that also doesn’t seem plausible)

Lasse and I decided to restart the run using a small BERT and drop the comparison w. existing models.

This requires:
- [x] retraining a tokenizer (32, 50, 128k vocab)
- [x] creating a config
- [ ] Setup autocreate and sync for a new HF repo (ready to be tested)
- [ ] setup on ucloud (ready to be tested)
  - [ ] needs HF login


```bash
python src/applications/train/run_mlm_pytorch_stream.py \
    --output_dir=/data-big-projects/danish-foundation-models/huggingface-repositories/dfm-roberta-small-v1 \
    --tokenizer_name=/data-big-projects/danish-foundation-models/tokenizers/unigram_100000_docs_32000_vocab \
    --use_pretrained_tokenizer \
    --model_type=roberta \
    --config_name=/home/kenneth/github/danish-foundation-models/default-models-configs/small-roberta-config.json \
    --dataset_name=dcc_v1.1.0 \
    --max_seq_length=512 \
    --per_device_train_batch_size=48 \
    --per_device_eval_batch_size=48 \
    --learning_rate=2e-4 \
    --warmup_steps=10000 \
    --adam_beta1=0.9 \
    --adam_beta2=0.98 \
    --adam_epsilon=1e-6 \
    --max_steps=500000 \
    --max_eval_samples=5000 \
    --logging_steps=500 \
    --eval_steps=10000 \
    --push_to_hub \
    --weight_decay=0.01 \
    --do_train \
    --streaming \
    --seed=42 \
    --fp16 \
    --do_eval \
    --evaluation_strategy=steps \
    --nat_weight=0.50 \
    --danews_weight=0.20 \
    --hopetwitter_weight=0.20 \
    --dagw_dfm_weight=0.10 \
    --overwrite_output_dir \
    --optim=adamw_torch
```
If you are wondering about optim, see [this](https://discuss.huggingface.co/t/huggingface-transformers-longformer-optimizer-warning-adamw/14711).

hmmm this did not seem to work initially. Will try changing one step at a time instead. 

- K. Enevoldsen (18 October, server: Grundtvig): Started run again
  
Seems like there was a problem with max sequence length being 512, instead it should be 514.
For related issues see:

- https://github.com/huggingface/transformers/issues/1363
- https://github.com/facebookresearch/fairseq/issues/1187


I then started the following run tuning the batch size:
```
python src/applications/train/run_mlm_pytorch_stream.py \
    --output_dir=/data-big-projects/danish-foundation-models/huggingface-repositories/dfm-roberta-small-v1 \
    --tokenizer_name=/data-big-projects/danish-foundation-models/tokenizers/unigram_100000_docs_32000_vocab \
    --use_pretrained_tokenizer \
    --model_type=roberta \
    --config_name=/home/kenneth/github/danish-foundation-models/default-models-configs/small-roberta-config.json \
    --dataset_name=dcc_v1.1.0 \
    --max_seq_length=512 \
    --per_device_train_batch_size=256 \
    --per_device_eval_batch_size=128 \
    --learning_rate=2e-4 \
    --warmup_steps=1000 \
    --adam_beta1=0.9 \
    --adam_beta2=0.98 \
    --adam_epsilon=1e-6 \
    --max_steps=50000 \
    --max_eval_samples=5000 \
    --logging_steps=100 \
    --eval_steps=1000 \
    --push_to_hub \
    --weight_decay=0.01 \
    --do_train \
    --streaming \
    --seed=42 \
    --fp16 \
    --do_eval \
    --evaluation_strategy=steps \
    --nat_weight=0.50 \
    --danews_weight=0.20 \
    --hopetwitter_weight=0.20 \
    --dagw_dfm_weight=0.10 \
    --overwrite_output_dir \
    --optim=adamw_torch
```


- K. Enevoldsen (19- October, server: Grundtvig): Start running the grid, we can do this in parallel on grundtvig be specifying `CUDA_VISIBLE_DEVICES=2 python train.py`

e.g.
```
CUDA_VISIBLE_DEVICES=0 python src/applications/train/run_mlm_pytorch_stream.py \
    --output_dir=/data-big-projects/danish-foundation-models/huggingface-repositories/dfm-roberta-small-v1 \
    --tokenizer_name=/data-big-projects/danish-foundation-models/tokenizers/unigram_100000_docs_32000_vocab \
    --use_pretrained_tokenizer \
    --model_type=roberta \
    --config_name=/home/kenneth/github/danish-foundation-models/default-models-configs/small-roberta-config.json \
    --dataset_name=dcc_v1.1.0 \
    --max_seq_length=512 \
    --learning_rate=2e-4 \
    --warmup_steps=1000 \
    --adam_beta1=0.9 \
    --adam_beta2=0.98 \
    --adam_epsilon=1e-6 \
    --max_steps=50000 \
    --max_eval_samples=5000 \
    --logging_steps=100 \
    --eval_steps=1000 \
    --push_to_hub \
    --weight_decay=0.01 \
    --do_train \
    --streaming \
    --seed=42 \
    --fp16 \
    --do_eval \
    --evaluation_strategy=steps \
    --nat_weight=0.50 \
    --danews_weight=0.20 \
    --hopetwitter_weight=0.20 \
    --dagw_dfm_weight=0.10 \
    --overwrite_output_dir \
    --per_device_train_batch_size=128 \
    --per_device_eval_batch_size=128 \
    --optim=adamw_torch
```

The results from the grid can be found [here](https://wandb.ai/chcaa/danish-foundation-models/reports/Grid-Search-1--VmlldzoyODE5NDE5).

- K. Enevoldsen (30- October, server: UCloud t4, run_names: [`run_mlm_train_01`, `run_mlm_train_01`]): Started running small-sized model and base sized model.

Following the hyperparameter search the following parameters seems reasonable.

```bash
python3 src/applications/train/run_mlm_pytorch_stream.py \
    --output_dir=/home/ucloud/data/dfm-data/huggingface-repositories/dfm-debertav2-small-v1 \
    --tokenizer_name=/home/ucloud/data/dfm-data/tokenizers/unigram_100000_docs_32000_vocab \
    --model_type=deberta-v2 \
    --use_pretrained_tokenizer \
    --config_name=/home/ucloud/danish-foundation-models/default-models-configs/small-deberta-v2-32000-config.json \
    --dataset_name=dcc_v1.1.0 \
    --max_seq_length=512 \
    --learning_rate=6e-4 \
    --warmup_step=10000 \
    --adam_beta1=0.9 \
    --adam_beta2=0.98 \
    --adam_epsilon=1e-6 \
    --max_steps=100000 \
    --max_eval_samples=5000 \
    --logging_steps=100 \
    --eval_steps=2000 \
    --save_steps=2000 \
    --push_to_hub \
    --weight_decay=0.01 \
    --do_train \
    --streaming \
    --seed=42 \
    --fp16 \
    --do_eval \
    --evaluation_strategy=steps \
    --nat_weight=0.60 \
    --danews_weight=0.20 \
    --hopetwitter_weight=0.10 \
    --dagw_dfm_weight=0.10 \
    --overwrite_output_dir \
    --per_device_train_batch_size=64 \
    --per_device_eval_batch_size=32 \
    --gradient_accumulation_steps=4 \
    --optim=adamw_torch
    # --overwrite_output_dir
```

and for the base-sized model:

```bash
python3 src/applications/train/run_mlm_pytorch_stream.py \
    --output_dir=/home/ucloud/data/dfm-data/huggingface-repositories/dfm-debertav2-base-v1 \
    --tokenizer_name=/home/ucloud/data/dfm-data/tokenizers/unigram_100000_docs_32000_vocab \
    --model_type=deberta-v2 \
    --use_pretrained_tokenizer \
    --config_name=/home/ucloud/danish-foundation-models/default-models-configs/base-deberta-v2-32000-config.json \
    --dataset_name=dcc_v1.1.0 \
    --max_seq_length=512 \
    --learning_rate=6e-4 \
    --warmup_step=10000 \
    --adam_beta1=0.9 \
    --adam_beta2=0.98 \
    --adam_epsilon=1e-6 \
    --max_steps=100000 \
    --max_eval_samples=5000 \
    --logging_steps=100 \
    --eval_steps=2000 \
    --save_steps=2000 \
    --push_to_hub \
    --weight_decay=0.01 \
    --do_train \
    --streaming \
    --seed=42 \
    --fp16 \
    --do_eval \
    --evaluation_strategy=steps \
    --nat_weight=0.60 \
    --danews_weight=0.20 \
    --hopetwitter_weight=0.10 \
    --dagw_dfm_weight=0.10 \
    --overwrite_output_dir \
    --per_device_train_batch_size=32 \
    --per_device_eval_batch_size=32 \
    --gradient_accumulation_steps=8 \
    --optim=adamw_torch \
    --overwrite_output_dir
```

- K. Enevoldsen (4th November, server: UCloud t4, run_name: `run_mlm_train_01`): Small model finished training

Started a new test run:

```bash
python3 src/applications/train/run_mlm_pytorch_stream.py \
    --output_dir=/home/ucloud/data/dfm-data/huggingface-repositories/dfm-debertav2-small-v1-large-batch \
    --tokenizer_name=/home/ucloud/data/dfm-data/tokenizers/unigram_100000_docs_32000_vocab \
    --model_type=deberta-v2 \
    --use_pretrained_tokenizer \
    --config_name=/home/ucloud/danish-foundation-models/default-models-configs/small-deberta-v2-32000-config.json \
    --dataset_name=dcc_v1.1.0 \
    --max_seq_length=512 \
    --learning_rate=6e-4 \
    --warmup_step=10000 \
    --adam_beta1=0.9 \
    --adam_beta2=0.98 \
    --adam_epsilon=1e-6 \
    --max_steps=100000 \
    --max_eval_samples=5000 \
    --logging_steps=100 \
    --eval_steps=2000 \
    --save_steps=2000 \
    --push_to_hub \
    --weight_decay=0.01 \
    --do_train \
    --streaming \
    --seed=42 \
    --fp16 \
    --do_eval \
    --evaluation_strategy=steps \
    --nat_weight=0.60 \
    --danews_weight=0.20 \
    --hopetwitter_weight=0.10 \
    --dagw_dfm_weight=0.10 \
    --overwrite_output_dir \
    --per_device_train_batch_size=64 \
    --per_device_eval_batch_size=32 \
    --gradient_accumulation_steps=32 \
    --optim=adamw_torch
```

<<<<<<< HEAD
- K. Enevoldsen (14th November, server: UCloud t4): Starting long running small deberta v2

```
python3 src/applications/train/run_mlm_pytorch_stream.py \
    --output_dir=/home/ucloud/data/dfm-data/huggingface-repositories/dfm-debertav2-small-v1-2048bsz-1Msteps \
    --tokenizer_name=/home/ucloud/data/dfm-data/tokenizers/unigram_100000_docs_32000_vocab \
    --model_type=deberta-v2 \
    --use_pretrained_tokenizer \
    --config_name=/home/ucloud/danish-foundation-models/default-models-configs/small-deberta-v2-32000-config.json \
    --dataset_name=dcc_v1.1.0 \
    --max_seq_length=512 \
    --learning_rate=2e-4 \
=======
- K. Enevoldsen (9th November, server: UCloud t4): Stopped base sized model as it did not show promising result. 

Starting two small sized roberta models to allow for comparison w. debertaV2.

Note we changed the learning rate to match the learning rate in the roberta paper. Likely also since the exisitng learning rate was too high.


```bash
python3 src/applications/train/run_mlm_pytorch_stream.py \
    --output_dir=/home/ucloud/data/dfm-data/huggingface-repositories/dfm-roberta-small-v1 \
    --tokenizer_name=/home/ucloud/data/dfm-data/tokenizers/unigram_100000_docs_32000_vocab \
    --model_type=roberta \
    --use_pretrained_tokenizer \
    --config_name=/home/ucloud/danish-foundation-models/default-models-configs/small-roberta-32000-config.json \
    --dataset_name=dcc_v1.1.0 \
    --max_seq_length=512 \
    --learning_rate=1e-4 \
    --warmup_step=10000 \
    --adam_beta1=0.9 \
    --adam_beta2=0.98 \
    --adam_epsilon=1e-6 \
    --max_steps=1000000 \
    --max_eval_samples=5000 \
    --logging_steps=100 \
    --eval_steps=2000 \
    --save_steps=2000 \
    --push_to_hub \
    --weight_decay=0.01 \
    --do_train \
    --streaming \
    --seed=42 \
    --fp16 \
    --do_eval \
    --evaluation_strategy=steps \
    --nat_weight=0.60 \
    --danews_weight=0.20 \
    --hopetwitter_weight=0.10 \
    --dagw_dfm_weight=0.10 \
    --per_device_train_batch_size=64 \
    --per_device_eval_batch_size=32 \
    --gradient_accumulation_steps=1 \
    --optim=adamw_torch \
    --overwrite_output_dir 
```

The second one, we change the dataset distribution to increase the weight of highly structured texts.
```bash
python3 src/applications/train/run_mlm_pytorch_stream.py \
    --output_dir=/home/ucloud/data/dfm-data/huggingface-repositories/dfm-roberta-small-v1-data_dist \
    --tokenizer_name=/home/ucloud/data/dfm-data/tokenizers/unigram_100000_docs_32000_vocab \
    --model_type=roberta \
    --use_pretrained_tokenizer \
    --config_name=/home/ucloud/danish-foundation-models/default-models-configs/small-roberta-32000-config.json \
    --dataset_name=dcc_v1.1.0 \
    --max_seq_length=512 \
    --learning_rate=1e-4 \
>>>>>>> 33e5e551
    --warmup_step=10000 \
    --adam_beta1=0.9 \
    --adam_beta2=0.98 \
    --adam_epsilon=1e-6 \
    --max_steps=1000000 \
    --max_eval_samples=5000 \
<<<<<<< HEAD
    --logging_steps=500 \
    --eval_steps=4000 \
    --save_steps=4000 \
=======
    --logging_steps=100 \
    --eval_steps=2000 \
    --save_steps=2000 \
>>>>>>> 33e5e551
    --push_to_hub \
    --weight_decay=0.01 \
    --do_train \
    --streaming \
    --seed=42 \
    --fp16 \
    --do_eval \
    --evaluation_strategy=steps \
<<<<<<< HEAD
    --nat_weight=0.45 \
    --danews_weight=0.25 \
    --hopetwitter_weight=0.10 \
    --dagw_dfm_weight=0.20 \
    --overwrite_output_dir \
    --per_device_train_batch_size=64 \
    --per_device_eval_batch_size=32 \
    --gradient_accumulation_steps=4 \
    --optim=adamw_torch
=======
    --nat_weight=0.40 \
    --danews_weight=0.25 \
    --hopetwitter_weight=0.10 \
    --dagw_dfm_weight=0.25 \
    --per_device_train_batch_size=64 \
    --per_device_eval_batch_size=32 \
    --gradient_accumulation_steps=1 \
    --optim=adamw_torch \
    --overwrite_output_dir
>>>>>>> 33e5e551
```<|MERGE_RESOLUTION|>--- conflicted
+++ resolved
@@ -339,7 +339,7 @@
     --tokenizer_name=/home/ucloud/data/dfm-data/tokenizers/unigram_100000_docs_32000_vocab \
     --model_type=deberta-v2 \
     --use_pretrained_tokenizer \
-    --config_name=/home/ucloud/danish-foundation-models/default-models-configs/base-deberta-v2-32000-config.json \
+    --config_name=/home/ucloud/danish-foundation-models/default-models-configs/small-deberta-v2-32000-config.json \
     --dataset_name=dcc_v1.1.0 \
     --max_seq_length=512 \
     --learning_rate=6e-4 \
@@ -365,9 +365,9 @@
     --hopetwitter_weight=0.10 \
     --dagw_dfm_weight=0.10 \
     --overwrite_output_dir \
-    --per_device_train_batch_size=32 \
+    --per_device_train_batch_size=64 \
     --per_device_eval_batch_size=32 \
-    --gradient_accumulation_steps=8 \
+    --gradient_accumulation_steps=4 \
     --optim=adamw_torch \
     --overwrite_output_dir
 ```
@@ -414,20 +414,6 @@
     --optim=adamw_torch
 ```
 
-<<<<<<< HEAD
-- K. Enevoldsen (14th November, server: UCloud t4): Starting long running small deberta v2
-
-```
-python3 src/applications/train/run_mlm_pytorch_stream.py \
-    --output_dir=/home/ucloud/data/dfm-data/huggingface-repositories/dfm-debertav2-small-v1-2048bsz-1Msteps \
-    --tokenizer_name=/home/ucloud/data/dfm-data/tokenizers/unigram_100000_docs_32000_vocab \
-    --model_type=deberta-v2 \
-    --use_pretrained_tokenizer \
-    --config_name=/home/ucloud/danish-foundation-models/default-models-configs/small-deberta-v2-32000-config.json \
-    --dataset_name=dcc_v1.1.0 \
-    --max_seq_length=512 \
-    --learning_rate=2e-4 \
-=======
 - K. Enevoldsen (9th November, server: UCloud t4): Stopped base sized model as it did not show promising result. 
 
 Starting two small sized roberta models to allow for comparison w. debertaV2.
@@ -484,41 +470,15 @@
     --dataset_name=dcc_v1.1.0 \
     --max_seq_length=512 \
     --learning_rate=1e-4 \
->>>>>>> 33e5e551
     --warmup_step=10000 \
     --adam_beta1=0.9 \
     --adam_beta2=0.98 \
     --adam_epsilon=1e-6 \
     --max_steps=1000000 \
     --max_eval_samples=5000 \
-<<<<<<< HEAD
-    --logging_steps=500 \
-    --eval_steps=4000 \
-    --save_steps=4000 \
-=======
     --logging_steps=100 \
     --eval_steps=2000 \
     --save_steps=2000 \
->>>>>>> 33e5e551
-    --push_to_hub \
-    --weight_decay=0.01 \
-    --do_train \
-    --streaming \
-    --seed=42 \
-    --fp16 \
-    --do_eval \
-    --evaluation_strategy=steps \
-<<<<<<< HEAD
-    --nat_weight=0.45 \
-    --danews_weight=0.25 \
-    --hopetwitter_weight=0.10 \
-    --dagw_dfm_weight=0.20 \
-    --overwrite_output_dir \
-    --per_device_train_batch_size=64 \
-    --per_device_eval_batch_size=32 \
-    --gradient_accumulation_steps=4 \
-    --optim=adamw_torch
-=======
     --nat_weight=0.40 \
     --danews_weight=0.25 \
     --hopetwitter_weight=0.10 \
@@ -528,5 +488,43 @@
     --gradient_accumulation_steps=1 \
     --optim=adamw_torch \
     --overwrite_output_dir
->>>>>>> 33e5e551
+
+- K. Enevoldsen (14th November, server: UCloud t4): Starting long running small deberta v2
+
+```
+python3 src/applications/train/run_mlm_pytorch_stream.py \
+    --output_dir=/home/ucloud/data/dfm-data/huggingface-repositories/dfm-debertav2-small-v1-2048bsz-1Msteps \
+    --tokenizer_name=/home/ucloud/data/dfm-data/tokenizers/unigram_100000_docs_32000_vocab \
+    --model_type=deberta-v2 \
+    --use_pretrained_tokenizer \
+    --config_name=/home/ucloud/danish-foundation-models/default-models-configs/small-deberta-v2-32000-config.json \
+    --dataset_name=dcc_v1.1.0 \
+    --max_seq_length=512 \
+    --learning_rate=2e-4 \
+    --warmup_step=10000 \
+    --adam_beta1=0.9 \
+    --adam_beta2=0.98 \
+    --adam_epsilon=1e-6 \
+    --max_steps=1000000 \
+    --max_eval_samples=5000 \
+    --logging_steps=500 \
+    --eval_steps=4000 \
+    --save_steps=4000 \
+    --push_to_hub \
+    --weight_decay=0.01 \
+    --do_train \
+    --streaming \
+    --seed=42 \
+    --fp16 \
+    --do_eval \
+    --evaluation_strategy=steps \
+    --nat_weight=0.45 \
+    --danews_weight=0.25 \
+    --hopetwitter_weight=0.10 \
+    --dagw_dfm_weight=0.20 \
+    --overwrite_output_dir \
+    --per_device_train_batch_size=64 \
+    --per_device_eval_batch_size=32 \
+    --gradient_accumulation_steps=4 \
+    --optim=adamw_torch
 ```