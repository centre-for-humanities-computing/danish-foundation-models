# Logs from training version 2

- K. Enevoldsen (7-8 October, server: Grundtvig): Testing training using a small sample:

```bash
python src/applications/train/run_mlm_pytorch_stream.py \
    --dataset_name dcc_v1.1.0 \
    --model_name_or_path roberta-base \
    --output_dir /data-big-projects/danish-foundation-models/models \
    --max_steps 1 \
    --overwrite_output_dir \
    --do_train \
    --streaming \
    --max_train_samples 1000 \
    --do_eval
```


- K. Enevoldsen (8-10 October, server: Grundtvig): Started training using same parameters as [dfm-bert-base](https://wandb.ai/kenevoldsen/danish_foundation_models/runs/2q8odc6w/overview?workspace=user-kenevoldsen), with the notable exception of using a 16 bit floats (to allow for the same batch size despite running on smaller GPUs). The previous script was trained using FLAX and can be found [here](https://github.com/centre-for-humanities-computing/danish-foundation-models/blob/40d9e3404c42169470c08dc8b98d197163bd779a/src/applications/train/run_mlm_flax_stream.py).

```
cd /data-big-projects/danish-foundation-models/
git clone https://huggingface.co/chcaa/dfm-bert-base-v1
```
 
```bash
python src/applications/train/run_mlm_pytorch_stream.py \
    --output_dir=/data-big-projects/danish-foundation-models/models \
    --tokenizer_name=/data-big-projects/danish-foundation-models/dfm-bert-base-v1 \
    --model_type=bert \
    --config_name=/data-big-projects/danish-foundation-models/dfm-bert-base-v1 \
    --dataset_name=dcc_v1.1.0 \
    --max_seq_length=512 \
    --per_device_train_batch_size=48 \
    --per_device_eval_batch_size=48 \
    --learning_rate=2e-5 \
    --warmup_steps=10000 \
    --adam_beta1=0.9 \
    --adam_beta2=0.999 \
    --max_steps=1500000 \
    --max_eval_samples=5000 \
    --logging_steps=500 \
    --eval_steps=10000 \
    --push_to_hub \
    --weight_decay=0.01 \
    --do_train \
    --streaming \
    --seed=42 \
    --fp16 \
    --nat_weight=0.50 \
    --danews_weight=0.20 \
    --hopetwitter_weight=0.20 \
    --dagw_dfm_weight=0.10
    # --overwrite_output_dir \
```

- K. Enevoldsen (10 October, server: Grundtvig): This run did not seem to log evaluation scores. Stopping it to debug.
  
It seems like the cause was the lack of do_eval. The following should solve the issue, will restart it using this:

```bash
python src/applications/train/run_mlm_pytorch_stream.py \
    --output_dir=/data-big-projects/danish-foundation-models/models \
    --tokenizer_name=/data-big-projects/danish-foundation-models/dfm-bert-base-v1 \
    --model_type=bert \
    --config_name=/data-big-projects/danish-foundation-models/dfm-bert-base-v1 \
    --dataset_name=dcc_v1.1.0 \
    --max_seq_length=512 \
    --per_device_train_batch_size=48 \
    --per_device_eval_batch_size=48 \
    --learning_rate=2e-5 \
    --warmup_steps=10000 \
    --adam_beta1=0.9 \
    --adam_beta2=0.999 \
    --max_steps=1500000 \
    --max_eval_samples=5000 \
    --logging_steps=500 \
    --eval_steps=10000 \
    --push_to_hub \
    --weight_decay=0.01 \
    --do_train \
    --streaming \
    --seed=42 \
    --fp16 \
    --do_eval \
    --evaluation_strategy="steps" \
    --nat_weight=0.50 \
    --danews_weight=0.20 \
    --hopetwitter_weight=0.20 \
    --dagw_dfm_weight=0.10
    # --overwrite_output_dir \
```

- K. Enevoldsen (10 October, server: Grundtvig): Parameters for next run:

**We will need to change**:
- logging frequency could probably be 1000 (see if this is related to GPU utilization, if not then 500 is fine)
- larger batch size

We discussed the following grid for small models:

> Updates on the small danish language models. After the above experiment is done the plan is to train a small-sized encoder to find the correct hyperparameters for larger models. This is the grid I propose we might want to search:
> 
> - dataset distributions (nat, twitter, news, dagw):
>   - [0.50. 0.20, 0.20. 0.10]
>   - [0.25. 0.25, 0.25. 0.25],
>   - [0.70, 0.10, 0.10, 0.10]
> - adjust learning rate (BERT is the only one which uses 1e-4 so this seems low, we use 2e-5 which is def. too low)
>   - [1e-4, 2e-4, 6e-4]
> - adam_epsilon (default is 1e-8, everyone else use 1e-6, probably not a big difference): 
>   - 1e-6
> - gradient clipping (probably better w. 0.1)
>   - [0.0, 0.1]
> - warm up steps (only roberta uses 24k for small models)
>   - [10k, 24k]
> - adam_beta2 (seems like most later paper uses 0.98 including roberta, electra, debertav3)
>   - [0.99, 0.98]
> - architectures (which we can currently train)
>   - RoBERTa, debertav2 
> - vocabulary size of tokenizer
>   - [32k, 50k, 128k]
> - tokenizer type (here wordpiece is probably better)
>   - [BPE, unigram]
> 
> For these hyperparameters I reviewed (deberta v1-3, electra, roberta and bert)
> 
> potentially we could reduce the search space, by assuming (some) of the following:
> tokenizer_type:unigram >= BPE
> adam_beta2: 0.98 >= 0.99
> gradient clipping: 0.1 >= 0.0
> learning_rate: [2e-4, 6e-4] >= 1e-4 # especially since we will use a larger batch size than BERT
> warm-up steps: 10k ~= 24k # approximately equal
> 
> Some other things we might try are:
> Changing activation function (e.g. this paper suggest geglu) 
> Similarly, try RMS Norm which also shows better performance for transformers (also used in gopher).
> We could also examine alternative positional embeddings (we kinda do this with the debertav2)

- K. Enevoldsen (11 October, server: Grundtvig): Stopping run.

This run did no seem to compare well with the previous flax implementation. In the message
on slack there might be some problems:

Troubles in model training paradise (seems like @Dan jinxed it :wink: ):

> Below we see the comparison between the old and the new run and it doesn’t seem great. I see three potential causes.
>
> - unlucky seed (it happens, we can’t guarantee the same order as the first training)
> - We use fp16 to match the batch size, it might have a hard time dealing with the very low learning rate
> - the HF trainer seems to default to gradient clipping (probably a good idea), but the flax script does not seem to use it (it is set in the training args, but it doesn’t seem to be used in the script - I this is not a mistake the training args is simply parsed by huggingface training args which might add unused arguments (this seems problematic but intensional) - gradient clipping combined with very low learning rate seems problematic (which might be why we don’t see the ‘tick’ down in loss similar to the first model)
> 
> There is naturally also that the dataset is worse (doesn’t seem to coincide with what we see) and or that there is some inherent PyTorch vs flax difference which causes it (that also doesn’t seem plausible)

Lasse and I decided to restart the run using a small BERT and drop the comparison w. existing models.

This requires:
- [x] retraining a tokenizer (32, 50, 128k vocab)
- [x] creating a config
- [ ] Setup autocreate and sync for a new HF repo (ready to be tested)
- [ ] setup on ucloud (ready to be tested)
  - [ ] needs HF login


```bash
python src/applications/train/run_mlm_pytorch_stream.py \
    --output_dir=/data-big-projects/danish-foundation-models/huggingface-repositories/dfm-roberta-small-v1 \
    --tokenizer_name=/data-big-projects/danish-foundation-models/tokenizers/unigram_100000_docs_32000_vocab \
    --use_pretrained_tokenizer \
    --model_type=roberta \
    --config_name=/home/kenneth/github/danish-foundation-models/default-models-configs/small-roberta-config.json \
    --dataset_name=dcc_v1.1.0 \
    --max_seq_length=512 \
    --per_device_train_batch_size=48 \
    --per_device_eval_batch_size=48 \
    --learning_rate=2e-4 \
    --warmup_steps=10000 \
    --adam_beta1=0.9 \
    --adam_beta2=0.98 \
    --adam_epsilon=1e-6 \
    --max_steps=500000 \
    --max_eval_samples=5000 \
    --logging_steps=500 \
    --eval_steps=10000 \
    --push_to_hub \
    --weight_decay=0.01 \
    --do_train \
    --streaming \
    --seed=42 \
    --fp16 \
    --do_eval \
    --evaluation_strategy=steps \
    --nat_weight=0.50 \
    --danews_weight=0.20 \
    --hopetwitter_weight=0.20 \
    --dagw_dfm_weight=0.10 \
    --overwrite_output_dir \
    --optim=adamw_torch
```
If you are wondering about optim, see [this](https://discuss.huggingface.co/t/huggingface-transformers-longformer-optimizer-warning-adamw/14711).

hmmm this did not seem to work initially. Will try changing one step at a time instead. 

- K. Enevoldsen (18 October, server: Grundtvig): Started run again
  
Seems like there was a problem with max sequence length being 512, instead it should be 514.
For related issues see:

- https://github.com/huggingface/transformers/issues/1363
- https://github.com/facebookresearch/fairseq/issues/1187


I then started the following run tuning the batch size:
```
python src/applications/train/run_mlm_pytorch_stream.py \
    --output_dir=/data-big-projects/danish-foundation-models/huggingface-repositories/dfm-roberta-small-v1 \
    --tokenizer_name=/data-big-projects/danish-foundation-models/tokenizers/unigram_100000_docs_32000_vocab \
    --use_pretrained_tokenizer \
    --model_type=roberta \
    --config_name=/home/kenneth/github/danish-foundation-models/default-models-configs/small-roberta-config.json \
    --dataset_name=dcc_v1.1.0 \
    --max_seq_length=512 \
    --per_device_train_batch_size=256 \
    --per_device_eval_batch_size=128 \
    --learning_rate=2e-4 \
    --warmup_steps=1000 \
    --adam_beta1=0.9 \
    --adam_beta2=0.98 \
    --adam_epsilon=1e-6 \
    --max_steps=50000 \
    --max_eval_samples=5000 \
    --logging_steps=100 \
    --eval_steps=1000 \
    --push_to_hub \
    --weight_decay=0.01 \
    --do_train \
    --streaming \
    --seed=42 \
    --fp16 \
    --do_eval \
    --evaluation_strategy=steps \
    --nat_weight=0.50 \
    --danews_weight=0.20 \
    --hopetwitter_weight=0.20 \
    --dagw_dfm_weight=0.10 \
    --overwrite_output_dir \
    --optim=adamw_torch
```


- K. Enevoldsen (19- October, server: Grundtvig): Start running the grid, we can do this in parallel on grundtvig be specifying `CUDA_VISIBLE_DEVICES=2 python train.py`

e.g.
```
CUDA_VISIBLE_DEVICES=0 python src/applications/train/run_mlm_pytorch_stream.py \
    --output_dir=/data-big-projects/danish-foundation-models/huggingface-repositories/dfm-roberta-small-v1 \
    --tokenizer_name=/data-big-projects/danish-foundation-models/tokenizers/unigram_100000_docs_32000_vocab \
    --use_pretrained_tokenizer \
    --model_type=roberta \
    --config_name=/home/kenneth/github/danish-foundation-models/default-models-configs/small-roberta-config.json \
    --dataset_name=dcc_v1.1.0 \
    --max_seq_length=512 \
    --learning_rate=2e-4 \
    --warmup_steps=1000 \
    --adam_beta1=0.9 \
    --adam_beta2=0.98 \
    --adam_epsilon=1e-6 \
    --max_steps=50000 \
    --max_eval_samples=5000 \
    --logging_steps=100 \
    --eval_steps=1000 \
    --push_to_hub \
    --weight_decay=0.01 \
    --do_train \
    --streaming \
    --seed=42 \
    --fp16 \
    --do_eval \
    --evaluation_strategy=steps \
    --nat_weight=0.50 \
    --danews_weight=0.20 \
    --hopetwitter_weight=0.20 \
    --dagw_dfm_weight=0.10 \
    --overwrite_output_dir \
    --per_device_train_batch_size=128 \
    --per_device_eval_batch_size=128 \
    --optim=adamw_torch
```

The results from the grid can be found [here](https://wandb.ai/chcaa/danish-foundation-models/reports/Grid-Search-1--VmlldzoyODE5NDE5).

- K. Enevoldsen (30- October, server: UCloud t4, run_names: [`run_mlm_train_01`, `run_mlm_train_01`]): Started running small-sized model and base sized model.

Following the hyperparameter search the following parameters seems reasonable.

```bash
python3 src/applications/train/run_mlm_pytorch_stream.py \
    --output_dir=/home/ucloud/data/dfm-data/huggingface-repositories/dfm-debertav2-small-v1 \
    --tokenizer_name=/home/ucloud/data/dfm-data/tokenizers/unigram_100000_docs_32000_vocab \
    --model_type=deberta-v2 \
    --use_pretrained_tokenizer \
    --config_name=/home/ucloud/danish-foundation-models/default-models-configs/small-deberta-v2-32000-config.json \
    --dataset_name=dcc_v1.1.0 \
    --max_seq_length=512 \
    --learning_rate=6e-4 \
    --warmup_step=10000 \
    --adam_beta1=0.9 \
    --adam_beta2=0.98 \
    --adam_epsilon=1e-6 \
    --max_steps=100000 \
    --max_eval_samples=5000 \
    --logging_steps=100 \
    --eval_steps=2000 \
    --save_steps=2000 \
    --push_to_hub \
    --weight_decay=0.01 \
    --do_train \
    --streaming \
    --seed=42 \
    --fp16 \
    --do_eval \
    --evaluation_strategy=steps \
    --nat_weight=0.60 \
    --danews_weight=0.20 \
    --hopetwitter_weight=0.10 \
    --dagw_dfm_weight=0.10 \
    --overwrite_output_dir \
    --per_device_train_batch_size=64 \
    --per_device_eval_batch_size=32 \
    --gradient_accumulation_steps=4 \
    --optim=adamw_torch
    # --overwrite_output_dir
```

and for the base-sized model:

```bash
python3 src/applications/train/run_mlm_pytorch_stream.py \
    --output_dir=/home/ucloud/data/dfm-data/huggingface-repositories/dfm-debertav2-base-v1 \
    --tokenizer_name=/home/ucloud/data/dfm-data/tokenizers/unigram_100000_docs_32000_vocab \
    --model_type=deberta-v2 \
    --use_pretrained_tokenizer \
    --config_name=/home/ucloud/danish-foundation-models/default-models-configs/small-deberta-v2-32000-config.json \
    --dataset_name=dcc_v1.1.0 \
    --max_seq_length=512 \
    --learning_rate=6e-4 \
    --warmup_step=10000 \
    --adam_beta1=0.9 \
    --adam_beta2=0.98 \
    --adam_epsilon=1e-6 \
    --max_steps=100000 \
    --max_eval_samples=5000 \
    --logging_steps=100 \
    --eval_steps=2000 \
    --save_steps=2000 \
    --push_to_hub \
    --weight_decay=0.01 \
    --do_train \
    --streaming \
    --seed=42 \
    --fp16 \
    --do_eval \
    --evaluation_strategy=steps \
    --nat_weight=0.60 \
    --danews_weight=0.20 \
    --hopetwitter_weight=0.10 \
    --dagw_dfm_weight=0.10 \
    --overwrite_output_dir \
    --per_device_train_batch_size=64 \
    --per_device_eval_batch_size=32 \
    --gradient_accumulation_steps=4 \
    --optim=adamw_torch \
    --overwrite_output_dir
```

- K. Enevoldsen (30- October, server: Grundtvig): Started running large-sized model.

Noted the lower learning rate is derrived from the deberta-v3 paper.

```bash
python src/applications/train/run_mlm_pytorch_stream.py \
    --output_dir=/data-big-projects/danish-foundation-models/huggingface-repositories/dfm-debertav2-large-v1 \
    --tokenizer_name=/data-big-projects/danish-foundation-models/tokenizers/unigram_100000_docs_32000_vocab \
    --model_type=deberta-v2 \
    --use_pretrained_tokenizer \
    --config_name=/home/kenneth/github/danish-foundation-models/default-models-configs/large-deberta-v2-32000-config.json \
    --dataset_name=dcc_v1.1.0 \
    --max_seq_length=512 \
    --learning_rate=3e-4 \
    --warmup_step=10000 \
    --adam_beta1=0.9 \
    --adam_beta2=0.98 \
    --adam_epsilon=1e-6 \
    --max_steps=100000 \
    --max_eval_samples=5000 \
    --logging_steps=100 \
    --eval_steps=2000 \
    --save_steps=2000 \
    --push_to_hub \
    --weight_decay=0.01 \
    --do_train \
    --streaming \
    --seed=42 \
    --fp16 \
    --do_eval \
    --evaluation_strategy=steps \
    --nat_weight=0.60 \
    --danews_weight=0.20 \
    --hopetwitter_weight=0.10 \
    --dagw_dfm_weight=0.10 \
    --per_device_train_batch_size=64 \
    --per_device_eval_batch_size=64 \
    --optim=adamw_torch \
    --gradient_accumulation_steps=4 
    # --overwrite_output_dir
```

- K. Enevoldsen (4th November, server: UCloud t4, run_name: `run_mlm_train_01`): Small model finished training

Started a new test run:

```bash
python3 src/applications/train/run_mlm_pytorch_stream.py \
    --output_dir=/home/ucloud/data/dfm-data/huggingface-repositories/dfm-debertav2-small-v1-large-batch \
    --tokenizer_name=/home/ucloud/data/dfm-data/tokenizers/unigram_100000_docs_32000_vocab \
    --model_type=deberta-v2 \
    --use_pretrained_tokenizer \
    --config_name=/home/ucloud/danish-foundation-models/default-models-configs/small-deberta-v2-32000-config.json \
    --dataset_name=dcc_v1.1.0 \
    --max_seq_length=512 \
    --learning_rate=6e-4 \
    --warmup_step=10000 \
    --adam_beta1=0.9 \
    --adam_beta2=0.98 \
    --adam_epsilon=1e-6 \
    --max_steps=100000 \
    --max_eval_samples=5000 \
    --logging_steps=100 \
    --eval_steps=2000 \
    --save_steps=2000 \
    --push_to_hub \
    --weight_decay=0.01 \
    --do_train \
    --streaming \
    --seed=42 \
    --fp16 \
    --do_eval \
    --evaluation_strategy=steps \
    --nat_weight=0.60 \
    --danews_weight=0.20 \
    --hopetwitter_weight=0.10 \
    --dagw_dfm_weight=0.10 \
    --per_device_train_batch_size=64 \
    --per_device_eval_batch_size=64 \
    --optim=adamw_torch \
    --gradient_accumulation_steps=4 
    # --overwrite_output_dir
```

- K. Enevoldsen (31- October, server: Grundtvig): Restarted large-sized model as GPU
    utilization went to zero.

- K. Enevoldsen (9th November, server: UCloud t4): Stopped base sized model as it did not show promising result. 

Starting two small sized roberta models to allow for comparison w. debertaV2.

Note we changed the learning rate to match the learning rate in the roberta paper. Likely also since the exisitng learning rate was too high.


```bash
python3 src/applications/train/run_mlm_pytorch_stream.py \
    --output_dir=/home/ucloud/data/dfm-data/huggingface-repositories/dfm-roberta-small-v1 \
    --tokenizer_name=/home/ucloud/data/dfm-data/tokenizers/unigram_100000_docs_32000_vocab \
    --model_type=roberta \
    --use_pretrained_tokenizer \
    --config_name=/home/ucloud/danish-foundation-models/default-models-configs/small-roberta-32000-config.json \
    --dataset_name=dcc_v1.1.0 \
    --max_seq_length=512 \
    --learning_rate=1e-4 \
    --warmup_step=10000 \
    --adam_beta1=0.9 \
    --adam_beta2=0.98 \
    --adam_epsilon=1e-6 \
    --max_steps=1000000 \
    --max_eval_samples=5000 \
    --logging_steps=100 \
    --eval_steps=2000 \
    --save_steps=2000 \
    --push_to_hub \
    --weight_decay=0.01 \
    --do_train \
    --streaming \
    --seed=42 \
    --fp16 \
    --do_eval \
    --evaluation_strategy=steps \
    --nat_weight=0.60 \
    --danews_weight=0.20 \
    --hopetwitter_weight=0.10 \
    --dagw_dfm_weight=0.10 \
    --per_device_train_batch_size=64 \
    --per_device_eval_batch_size=32 \
    --gradient_accumulation_steps=1 \
    --optim=adamw_torch \
    --overwrite_output_dir 
```

The second one, we change the dataset distribution to increase the weight of highly structured texts.
```bash
python3 src/applications/train/run_mlm_pytorch_stream.py \
    --output_dir=/home/ucloud/data/dfm-data/huggingface-repositories/dfm-roberta-small-v1-data_dist \
    --tokenizer_name=/home/ucloud/data/dfm-data/tokenizers/unigram_100000_docs_32000_vocab \
    --model_type=roberta \
    --use_pretrained_tokenizer \
    --config_name=/home/ucloud/danish-foundation-models/default-models-configs/small-roberta-32000-config.json \
    --dataset_name=dcc_v1.1.0 \
    --max_seq_length=512 \
    --learning_rate=1e-4 \
    --warmup_step=10000 \
    --adam_beta1=0.9 \
    --adam_beta2=0.98 \
    --adam_epsilon=1e-6 \
    --max_steps=1000000 \
    --max_eval_samples=5000 \
    --logging_steps=100 \
    --eval_steps=2000 \
    --save_steps=2000 \
    --nat_weight=0.40 \
    --danews_weight=0.25 \
    --hopetwitter_weight=0.10 \
    --dagw_dfm_weight=0.25 \
    --per_device_train_batch_size=64 \
    --per_device_eval_batch_size=32 \
    --gradient_accumulation_steps=1 \
    --optim=adamw_torch \
    --overwrite_output_dir
```

- K. Enevoldsen (14th November, server: UCloud t4): After discussion w. Dan we agreed
that we simply need to run a model for a long time with a large batch size and relatively low learning rate.
Thus we start a long running small deberta v2 (following the deberta paper)

```
python3 src/applications/train/run_mlm_pytorch_stream.py \
    --output_dir=/home/ucloud/data/dfm-data/huggingface-repositories/dfm-debertav2-small-v1-2048bsz-1Msteps \
    --tokenizer_name=/home/ucloud/data/dfm-data/tokenizers/unigram_100000_docs_32000_vocab \
    --model_type=deberta-v2 \
    --use_pretrained_tokenizer \
    --config_name=/home/ucloud/danish-foundation-models/default-models-configs/small-deberta-v2-32000-config.json \
    --dataset_name=dcc_v1.1.0 \
    --max_seq_length=512 \
    --learning_rate=2e-4 \
    --warmup_step=10000 \
    --adam_beta1=0.9 \
    --adam_beta2=0.98 \
    --adam_epsilon=1e-6 \
    --max_steps=1000000 \
    --max_eval_samples=5000 \
    --logging_steps=500 \
    --eval_steps=4000 \
    --save_steps=4000 \
    --push_to_hub \
    --weight_decay=0.01 \
    --do_train \
    --streaming \
    --seed=42 \
    --fp16 \
    --do_eval \
    --evaluation_strategy=steps \
    --nat_weight=0.45 \
    --danews_weight=0.25 \
    --hopetwitter_weight=0.10 \
    --dagw_dfm_weight=0.20 \
    --per_device_train_batch_size=64 \
    --per_device_eval_batch_size=32 \
    --gradient_accumulation_steps=4 \
    --optim=adamw_torch
```

as well as a medium deberta v2:

```
python3 src/applications/train/run_mlm_pytorch_stream.py \
    --output_dir=/home/ucloud/data/dfm-data/huggingface-repositories/dfm-debertav2-medium-v1-2048bsz-1Msteps \
    --tokenizer_name=/home/ucloud/data/dfm-data/tokenizers/unigram_100000_docs_32000_vocab \
    --model_type=deberta-v2 \
    --use_pretrained_tokenizer \
    --config_name=/home/ucloud/danish-foundation-models/default-models-configs/base-deberta-v2-32000-config.json \
    --dataset_name=dcc_v1.1.0 \
    --max_seq_length=512 \
    --learning_rate=2e-4 \
    --warmup_step=10000 \
    --adam_beta1=0.9 \
    --adam_beta2=0.98 \
    --adam_epsilon=1e-6 \
    --max_steps=1000000 \
    --max_eval_samples=5000 \
    --logging_steps=500 \
    --eval_steps=4000 \
    --save_steps=4000 \
    --push_to_hub \
    --weight_decay=0.01 \
    --do_train \
    --streaming \
    --seed=42 \
    --fp16 \
    --do_eval \
    --evaluation_strategy=steps \
    --nat_weight=0.45 \
    --danews_weight=0.25 \
    --hopetwitter_weight=0.10 \
    --dagw_dfm_weight=0.20 \
    --overwrite_output_dir \
    --per_device_train_batch_size=32 \
    --per_device_eval_batch_size=32 \
    --gradient_accumulation_steps=8 \
    --optim=adamw_torch
```

- K. Enevoldsen (20th November, server: UCloud t4): After results from evaluating on
ScandEval it seems like the small deberta did not improve for over 50k steps. Thus we
decided to stop the run and change the dataset distribution


```
python3 src/applications/train/run_mlm_pytorch_stream.py \
    --output_dir=/home/ucloud/data/dfm-data/huggingface-repositories/dfm-debertav2-small-v1-2048bsz-1Msteps-60dagw-10twitter-20news-10web \
    --tokenizer_name=/home/ucloud/data/dfm-data/tokenizers/unigram_100000_docs_32000_vocab \
    --model_type=deberta-v2 \
    --use_pretrained_tokenizer \
    --config_name=/home/ucloud/danish-foundation-models/default-models-configs/small-deberta-v2-32000-config.json \
    --dataset_name=dcc_v1.1.0 \
    --max_seq_length=512 \
    --learning_rate=2e-4 \
    --warmup_step=10000 \
    --adam_beta1=0.9 \
    --adam_beta2=0.98 \
    --adam_epsilon=1e-6 \
    --max_steps=1000000 \
    --max_eval_samples=5000 \
    --logging_steps=500 \
    --eval_steps=4000 \
    --save_steps=4000 \
    --push_to_hub \
    --weight_decay=0.01 \
    --do_train \
    --streaming \
    --seed=42 \
    --fp16 \
    --do_eval \
    --evaluation_strategy=steps \
    --nat_weight=0.05 \
    --danews_weight=0.10 \
    --hopetwitter_weight=0.05 \
    --dagw_dfm_weight=0.80 \
    --overwrite_output_dir \
    --per_device_train_batch_size=64 \
    --per_device_eval_batch_size=32 \
    --gradient_accumulation_steps=4 \
    --optim=adamw_torch
```

- K. Enevoldsen (14th December, server: grundtvig): Starting a large debertaV2:

```
python src/applications/train/run_mlm_pytorch_stream.py \
    --output_dir=/data-big-projects/danish-foundation-models/huggingface-repositories/dfm-debertav2-large-v1-2048bsz-1Msteps \
    --tokenizer_name=/data-big-projects/danish-foundation-models/tokenizers/unigram_100000_docs_32000_vocab \
    --model_type=deberta-v2 \
    --use_pretrained_tokenizer \
    --config_name=/home/kenneth/github/danish-foundation-models/default-models-configs/large-deberta-v2-32000-config.json \
    --dataset_name=dcc_v1.1.0 \
    --max_seq_length=512 \
    --learning_rate=2e-4 \
    --warmup_step=10000 \
    --adam_beta1=0.9 \
    --adam_beta2=0.98 \
    --adam_epsilon=1e-6 \
    --max_steps=100000 \
    --max_eval_samples=5000 \
    --logging_steps=100 \
    --eval_steps=2000 \
    --save_steps=2000 \
    --push_to_hub \
    --weight_decay=0.01 \
    --do_train \
    --streaming \
    --seed=42 \
    --fp16 \
    --do_eval \
    --evaluation_strategy=steps \
    --nat_weight=0.45 \
    --danews_weight=0.25 \
    --hopetwitter_weight=0.10 \
    --dagw_dfm_weight=0.20 \
    --per_device_train_batch_size=64 \
    --per_device_eval_batch_size=64 \
    --optim=adamw_torch \
    --gradient_accumulation_steps=8
```
<<<<<<< HEAD
=======

- K. Enevoldsen (23rd December, server: t4-aau): Small deberta stopped. with warning:

```
Killed
ucloud@uc-222374-server-rg7ibiwrcbih:~/danish-foundation-models$ /usr/lib/python3.8/multiprocessing/resource_tracker.py:216: UserWarning: resource_tracker: There appear to be 6 leaked semaphore objects to clean up at shutdown
  warnings.warn('resource_tracker: There appear to be %d '
```

I will restart it.


>>>>>>> d30c1128
<|MERGE_RESOLUTION|>--- conflicted
+++ resolved
@@ -697,8 +697,6 @@
     --optim=adamw_torch \
     --gradient_accumulation_steps=8
 ```
-<<<<<<< HEAD
-=======
 
 - K. Enevoldsen (23rd December, server: t4-aau): Small deberta stopped. with warning:
 
@@ -710,5 +708,41 @@
 
 I will restart it.
 
-
->>>>>>> d30c1128
+- K. Enevoldsen (4th of January: Grundtvig): Starting a test using the large norwegian model
+
+```
+python src/applications/train/run_mlm_pytorch_stream.py \
+    --output_dir=/data-big-projects/danish-foundation-models/huggingface-repositories/dfm-bert-large-v1-2048bsz-1Msteps \
+    --model_name=NbAiLab/nb-bert-large \
+    --dataset_name=dcc_v1.1.0 \
+    --max_seq_length=512 \
+    --learning_rate=2e-4 \
+    --warmup_step=10000 \
+    --adam_beta1=0.9 \
+    --adam_beta2=0.98 \
+    --adam_epsilon=1e-6 \
+    --max_steps=100000 \
+    --max_eval_samples=5000 \
+    --logging_steps=100 \
+    --eval_steps=2000 \
+    --save_steps=2000 \
+    --push_to_hub \
+    --weight_decay=0.01 \
+    --do_train \
+    --streaming \
+    --seed=42 \
+    --fp16 \
+    --do_eval \
+    --evaluation_strategy=steps \
+    --nat_weight=0.45 \
+    --danews_weight=0.25 \
+    --hopetwitter_weight=0.10 \
+    --dagw_dfm_weight=0.20 \
+    --per_device_train_batch_size=64 \
+    --per_device_eval_batch_size=64 \
+    --optim=adamw_torch \
+    --gradient_accumulation_steps=8
+```
+
+- K. Enevoldsen (19th of January: Grundtvig): Large model frooze will restart it.
+
