"""
Applies quality filters to Netarkivet filtering based on language tags.

Dependent on:
    isn't dependent

Authors:
    Kenneth Enevoldsen

"""
from typing import Iterable, List

import glob
import os
import sys
from itertools import islice
from pathlib import Path
import multiprocessing
from functools import partial

from tqdm import tqdm
from wasabi import msg
import ndjson

from datasets import load_dataset

dfm_path = os.path.join("danish-foundation-models")
sys.path.append(dfm_path)

from src.dfm.cleaning import Deduper


def filter_example(example, already_checked):
    """check whether sample i should be included"""
<<<<<<< HEAD
    return batch["lang"][i] in {"da"} and batch["passed_quality_filter"][i] is True
=======
    return example["language"] in {"da"} and example["passed_quality_filter"] is True and example["id"] not in already_checked

def get_id_from_path(x):
    return int(os.path.split(x)[-1].split(".")[0])

def create_paths(years = [2006, 2007, 2008, 2009, 2010, 2011, 2012, 2013, 2014, 2015, 2016]):
    for year in years:
        read_path = os.path.join("/work", "netarkivet-cleaned", f"{year}")
        path = os.path.join(read_path, "**", "*.jsonl")
        jsonl_files = glob.glob(path, recursive=True)
        jsonl_files = sorted(jsonl_files, key=lambda x: get_id_from_path(x))
        for jf in jsonl_files:
            msg.info(f"Currently processing {jf}")
            i = get_id_from_path(jf)
            yield year, i, jf
        msg.good(f"Finished year {year}")
>>>>>>> 2be5ef61


def create_text_gen(
    already_checked: set,
    paths: Iterable[str]
):
    filter_example_ = partial(filter_example, already_checked = already_checked)
    
    for year, i, j_files in paths:

        with open(j_files) as f:
            reader = ndjson.reader(f)

            for id, website in enumerate(reader):
                website["id"] = f"{year}_{i}_{id}"
                if filter_example_(website):
                    yield website["id"], website["text"]


def main(
    dedupe_path: str,
) -> None:
    if os.path.exists(dedupe_path):
        msg.info(f"Loading Deduper from {dedupe_path}")
        deduper = Deduper.load_from_disk(dedupe_path)
        already_checked = {d["id"] for d in deduper.mask}
    else:
        deduper = Deduper(batch_size=2**20) # potentially change to 2**23
        already_checked = set()

    for year in [2006, 2007, 2008, 2009, 2010, 2011, 2012, 2013, 2014, 2015, 2016]:
        paths = create_paths(years = [year])
        text_gen = create_text_gen(already_checked=already_checked, paths=paths)

        dedupe_path_ =  os.path.join(dedupe_path, str(year))

        deduper.deduplicate(text_gen, return_generator=False, overwrite=True, store_corpus_to_disk = False, 
            store_mask_to_disk = True, store_lsh_cache_to_disk = True, store_config_to_disk = True, output_dir=dedupe_path_)



if __name__ == "__main__":
    dedupe_path = os.path.join("/work", "netarkivet-cleaned", "deduplicated")
    main(dedupe_path)<|MERGE_RESOLUTION|>--- conflicted
+++ resolved
@@ -32,9 +32,6 @@
 
 def filter_example(example, already_checked):
     """check whether sample i should be included"""
-<<<<<<< HEAD
-    return batch["lang"][i] in {"da"} and batch["passed_quality_filter"][i] is True
-=======
     return example["language"] in {"da"} and example["passed_quality_filter"] is True and example["id"] not in already_checked
 
 def get_id_from_path(x):
@@ -51,7 +48,6 @@
             i = get_id_from_path(jf)
             yield year, i, jf
         msg.good(f"Finished year {year}")
->>>>>>> 2be5ef61
 
 
 def create_text_gen(
