--- conflicted
+++ resolved
@@ -25,11 +25,8 @@
 
 import datasets
 import hydra
-<<<<<<< HEAD
 from datasets.utils import disable_progress_bar
-=======
 import ndjson
->>>>>>> c3d8a2d7
 from datasets import Dataset, load_dataset
 from omegaconf import DictConfig, OmegaConf
 from tqdm import tqdm
@@ -81,14 +78,6 @@
     path = Path(path)
     file_ext = path.suffix
     ext = VALID_SAVE_FORMATS[file_ext[1:]]  # remove the "."
-<<<<<<< HEAD
-    dataset = load_dataset(ext, data_files=str(path), split="train", streaming=False)
-
-    if cfg.verbosity_level == 2:
-        logging.debug("The columns of the dataset is: \n %s", str(dataset.column_names))
-
-    if (not cfg.keep_duplicates) and "passed_quality_filter" in dataset.column_names:
-=======
     dataset = load_dataset(
         ext, data_files=str(path), split="train", streaming=cfg.streaming
     )
@@ -101,7 +90,6 @@
     logging.debug("The columns of the dataset is: \n %s", str(column_names))
 
     if cfg.keep_duplicates and "passed_quality_filter" in column_names:
->>>>>>> c3d8a2d7
         info_str = (
             "'keep_duplicates' is set to False, therefore files"
             + " which did not pass the quality filter will also be removed."
