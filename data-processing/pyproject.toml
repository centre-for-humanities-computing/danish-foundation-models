--- conflicted
+++ resolved
@@ -22,17 +22,11 @@
   "requests>=2.31.0",
   "polars>0.19.1",
   # Data cleaning dependencies:
-<<<<<<< HEAD
-  "dolma[pii,code]@git+https://github.com/allenai/dolma.git@c6c0b4738a11a8fd30f1bbcbd55f9ccd3b4cae74", # install from git until 1.0.2 is released
+  "dolma[pii,code]@git+https://github.com/allenai/dolma.git@5b8109d718f1e69a87094623bca109aee1c33378", # install from git until 1.0.2 is released
   "kenlm>=0.2.0", # Used for perplexity tagging
   "blingfire>=0.1.8", # Used for perplexity tagging
   "trieregex", # Used by URL tagger
-=======
-  "dolma[pii,code]@git+https://github.com/allenai/dolma.git@5b8109d718f1e69a87094623bca109aee1c33378", # install from git until 1.0.2 is released
-  "kenlm>=0.2.0", # Used for perplexity tagging
-  "blingfire>=0.1.8", # Used for perplexity tagging
   "zstandard",
->>>>>>> 0438ab1e
 ]
 
 [project.optional-dependencies]
