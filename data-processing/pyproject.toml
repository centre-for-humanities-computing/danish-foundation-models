--- conflicted
+++ resolved
@@ -22,11 +22,7 @@
   "requests>=2.31.0",
   "polars>0.19.1",
   # Data cleaning dependencies:
-<<<<<<< HEAD
-  "dolma[pii,code]>0.9.2",
-=======
   "dolma[pii,code]@git+https://github.com/allenai/dolma.git@5b8109d718f1e69a87094623bca109aee1c33378", # install from git until 1.0.2 is released
->>>>>>> 4689a0e6
   "kenlm>=0.2.0", # Used for perplexity tagging
   "blingfire>=0.1.8", # Used for perplexity tagging
   "zstandard",
