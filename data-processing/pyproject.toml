--- conflicted
+++ resolved
@@ -30,11 +30,8 @@
   "tqdm",
   "zstandard",
   "nlp_dedup",
-<<<<<<< HEAD
   "datatrove>=0.2.0",
-=======
   "pyyaml",
->>>>>>> 354ec781
 ]
 
 [project.optional-dependencies]
