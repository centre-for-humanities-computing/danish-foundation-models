--- conflicted
+++ resolved
@@ -22,11 +22,7 @@
   "requests>=2.31.0",
   "polars>0.19.1",
   # Data cleaning dependencies:
-<<<<<<< HEAD
   "dolma[pii,code]@git+https://github.com/allenai/dolma.git@5b8109d718f1e69a87094623bca109aee1c33378", # install from git until 1.0.2 is released
-=======
-  "dolma[pii,code]@git+https://github.com/allenai/dolma.git@e7657e473ec3b46f2c98cd8f61dfab3955ba4755", # Install from git until a 1.0.2 package is released
->>>>>>> 6a192161
   "kenlm>=0.2.0", # Used for perplexity tagging
   "blingfire>=0.1.8", # Used for perplexity tagging
 ]
