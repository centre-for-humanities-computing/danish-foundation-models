--- conflicted
+++ resolved
@@ -15,18 +15,15 @@
 from datasketch import MinHash, LeanMinHash, MinHashLSH
 from datasets.arrow_dataset import Dataset
 from datasets.iterable_dataset import IterableDataset
-from typing import Union, Iterable, Optional, List
+from typing import Union, Iterable, Optional, List, Callable
 from pathlib import Path
 import json
 from unicodedata import normalize
 import re
 from tqdm.auto import tqdm
-<<<<<<< HEAD
 from more_itertools import chunked
 from joblib import Parallel, delayed
 import multiprocessing as mp
-=======
-from typing import Callable
 
 
 def _default_normalization(doc: str) -> str:
@@ -40,7 +37,6 @@
     doc = normalize("NFKC", doc)
     doc = re.sub(r"[\.\,\:\;\!\?\(\)\[\]\{\}]", " ", doc)
     return re.sub(" +", " ", doc)
->>>>>>> 3cbe8784
 
 
 class Deduper:
@@ -109,7 +105,7 @@
         n_jobs: int = -1,
         random_seed: int = 42,
         normalization_func: Callable[[str], str] = _default_normalization,
-        verbose: bool = True,
+        verbose: bool = True
     ):
         self.split_method = "none" if split_method is None else split_method
         self.ngram_size = ngram_size
@@ -118,7 +114,8 @@
         self.num_minhashes = num_minhashes
         self.n_jobs = mp.cpu_count() if n_jobs == -1 else n_jobs
         self.random_seed = random_seed
-<<<<<<< HEAD
+        self.normalization_func = normalization_func
+        self.verbose = verbose
 
         if batch_size is None:
             if self.split_method in ["paragraph", "none"] or self.split_method is None:
@@ -216,10 +213,6 @@
         with fname.open("a") as f:
             jsonned = json.dumps(dict(id=doc_idx, text=doc))
             f.write(jsonned + "\n")
-=======
-        self.normalization_func = normalization_func
-        self.verbose = verbose
->>>>>>> 3cbe8784
 
     def deduplicate(
         self,
@@ -270,8 +263,10 @@
 
         # Iterate over the corpus and store documents that are not duplicates
         duplicates = 0
-<<<<<<< HEAD
-        with tqdm(batches, desc="Deduplicating", total=num_docs) as pbar:
+        pbar_params = dict(desc="Deduplicating",
+                           total=num_docs,
+                           disable=(not self.verbose))
+        with tqdm(batches, **pbar_params) as pbar:
             for batch in batches:
 
                 # Compute the fingerprint for the document
@@ -289,7 +284,7 @@
                     if len(candidates) == 0:
                         cache.insert(doc_idx, minhash)
                         self._store_document(
-                            doc_idx=doc_idx, doc=doc, fname=output_fname
+                            doc_idx=doc_idx, doc=doc, output_fname=output_fname
                         )
 
                     # Otherwise, increment the number of duplicate documents
@@ -302,29 +297,6 @@
                 # Update the progress bar
                 pbar.update(len(batch))
                 pct_duplicated = 100 * duplicates / (1 + max_doc_idx)
-=======
-        with tqdm(corpus, desc="Deduplicating", disable=not self.verbose) as pbar:
-            for doc_idx, doc in enumerate(pbar):
-
-                # Compute the fingerprint for the document
-                minhash = self._get_minhash(doc)
-
-                # If the document is not a near-duplicate then store in the LSH
-                # cache and append it to the JSONL output file
-                if len(cache.query(minhash)) == 0:
-                    cache.insert(doc_idx, minhash)
-                    self._store_document(
-                        doc_idx=doc_idx, doc=doc, output_fname=output_fname
-                    )
-
-                # Otherwise, increment the number of duplicate documents
-                else:
-                    duplicates += 1
-
-                #  Update the progress bar description with the number of
-                # duplicates found so far
-                pct_duplicated = 100 * duplicates / (1 + doc_idx)
->>>>>>> 3cbe8784
                 desc = (
                     f"Deduplicating - {pct_duplicated:.2f}% " f"near-duplicates found"
                 )
