"""
Danish implementation of quality filter described in [1]

Authors:
    Kenneth C. Enevoldsen
    Kasper Junge

References:
    [1] Rae, J. W., Borgeaud, S., Cai, T., Millican, K., Hoffmann, J., Song, F.,
    Aslanides, J., Henderson, S., Ring, R., Young, S., Rutherford, E., Hennigan,
    T., Menick, J., Cassirer, A., Powell, R., Driessche, G. van den, Hendricks,
    L. A., Rauh, M., Huang, P.-S., … Irving, G. (2021).
    Scaling Language Models: Methods, Analysis & Insights from Training Gopher.
    https://arxiv.org/abs/2112.11446v2
"""

from collections import Counter
from email.generator import Generator
from functools import partial
from typing import Iterable, Optional, Set, Tuple

import spacy
from spacy.tokens import Doc


class QualityFilter:
    """
    Danish implementation of quality filter described in (Rae et al., 2021).

    Args:
        stop_words (Optional[Set[str]], optional): A set of stop words to use.
            Defaults to None.
        min_stop_words (int, optional): The least ammount of stop words a text
            should have before it is kept. Defaults to 2.
        mean_word_length (Tuple[int, int], optional): Upper and lower bound on the
            mean word length. Defaults to (3, 10).
        doc_length (Tuple[int, int], optional): Upper and lower bound on the
            documents length. Defaults to [50, 100_000].
        alpha_ratio (float, optional): the percentage of words in this document
            which should contain alphabetic character. Defaults to 0.7.
            Changed from 0.8 in the paper.
        symbol_2_word_ellipsis (float, optional): The highest acceptable ratio of
            ellipsis to words. Defaults to 0.1.
        symbol_2_word_hashtag (float, optional): The highest acceptable ratio of
            ellipsis to words.. Defaults to 0.1.
        max_p_begin_bullets (float, optional): Maximum number of lines which begins
            with a bulletpoint. Defaults to 0.9.
        max_p_end_ellipsis (float, optional): Maximum number of lines which ends
            with an ellipsis. Defaults to 0.3.
    """

    def __init__(
        self,
        stop_words: Optional[Set[str]] = None,
        min_stop_words: int = 2,
        mean_word_length: Tuple[int, int] = (3, 10),
        doc_length: Tuple[int, int] = [50, 100_000],
        alpha_ratio: float = 0.7,
        symbol_2_word_hashtag: float = 0.1,
        symbol_2_word_ellipsis: float = 0.1,
        max_p_begin_bullets: float = 0.9,
        max_p_end_ellipsis: float = 0.3,
    ):
        if stop_words is None:
            stop_words = set(
                [
                    "er",
                    "jeg",
                    "det",
                    "du",
                    "ikke",
                    "at",
                    "en",
                    "og",
                    "har",
                    "vi",
                    "til",
                    "på",
                    "hvad",
                    "mig",
                    "med",
                    "de",
                    "for",
                    "den",
                    "så",
                    "der",
                    "dig",
                    "han",
                    "kan",
                    "af",
                ]
            )

        self.nlp = spacy.blank("da")

        self.filters = {
            "doc_length": partial(self.doc_length, doc_length=doc_length),
            "mean_word_length": partial(
                self.mean_word_length, mean_word_length=mean_word_length
            ),
            "alpha_ratio": partial(self.alpha, ratio=alpha_ratio),
            "symbol_2_word_hashtag": partial(
                self.symbol_2_word, ratio=symbol_2_word_hashtag, symbol="#"
            ),
            "symbol_2_word_ellipsis": partial(
                self.symbol_2_word, ratio=symbol_2_word_ellipsis, symbol="…"
            ),
            "line_bullets_or_ellipsis": partial(
                self.line_bullets_or_ellipsis,
                max_p_bullets=max_p_begin_bullets,
                max_p_ellipsis=max_p_end_ellipsis,
            ),
            "stop_word": partial(
                self.stop_word, stop_words=stop_words, n=min_stop_words
            ),
        }
        self.filtered = Counter()

    def __call__(self, docs: Iterable[str], as_tuples: bool = False) -> Generator:
        """Applies quality filter

        Args:
            docs (Iterable[str]): An iterable of strings of the text you wish to filter.
            as_tuples (bool, optional): If True doc is expected to be a tuple og size
                two with the first element being the text. The output of this function
                    will then also be a generator of tuples filtered based on the text.
                    Defaults to False.

        Yields:
            Generator: A Generator of either texts or tuples depending on the as_tuples
                argument.
        """

        for doc in self.nlp.pipe(docs, as_tuples=as_tuples):
            if as_tuples:
                doc, context = doc

            valid = True
            for filter, filter_fn in self.filters.items():
                if not filter_fn(doc):
                    valid = False

                    # log filtered documents
                    self.filtered[filter] += 1
                    break
            if not valid:
                continue

            if as_tuples:
                yield doc, context
            else:
                yield doc

    @staticmethod
    def doc_length(doc: Doc, doc_length: Tuple[int, int]) -> bool:
<<<<<<< HEAD
        """we remove any document that does not contain between {doc_length[0]} and
        {doc_length[1]} words"""
=======
        """we remove any document that does not contain between {doc_length[0]} and {doc_length[1]} words"""
>>>>>>> 4d1873ce
        return doc_length[0] <= len(doc) <= doc_length[1]

    @staticmethod
    def mean_word_length(doc: Doc, mean_word_length: Tuple[int, int]) -> bool:
        """whose mean word length is outside the range of 3 to 10 characters"""
        w_len = [len(t) for t in doc]
        mwl = sum(w_len) / len(doc)
        if mean_word_length[0] <= mwl <= mean_word_length[1]:
            return True
        return False

    @staticmethod
    def alpha(doc: Doc, ratio: float) -> bool:
        """
        We require that {ratio}% of words in a document contain at least one alphabetic
        character
        """
        contains_alpha = sum(
            any(c.isalpha() for c in t.text) for t in doc if not t.is_space
        )
        len_doc = len(doc)
        ratio_ = contains_alpha / len_doc
        if ratio_ >= ratio:
            return True
        return False

    @staticmethod
    def symbol_2_word(doc: Doc, ratio: float, symbol: str) -> bool:
        """
        we remove any document with a symbol-to-word ratio greater than {ratio} for
        either the {symbol}
        """
        n_symbol = doc.text.count(symbol)
        ratio_ = n_symbol / len(doc)
        if ratio_ >= ratio:
            return False
        return True

    @staticmethod
    def line_bullets_or_ellipsis(
        doc: Doc, max_p_bullets: float, max_p_ellipsis: float
    ) -> bool:
        """
<<<<<<< HEAD
        we remove any document with more than {max_p_bullets}% of lines starting with a
        bullet point, or more than {max_p_ellipsis}% ending with an ellipsis
=======
        we remove any document with more than {max_p_bullets}% of lines starting with a bullet point,
        or more than {max_p_ellipsis}% ending with an ellipsis
>>>>>>> 4d1873ce
        """
        lines = doc.text.split("\n")
        if lines:
            n_bullets = sum(
                1 for line in lines if line.strip(" ").startswith(("-", "*"))
            )
            n_lines = len(lines)
            if (n_bullets / n_lines) > max_p_bullets:
                return False
            n_ellipsis = sum(
                1 for line in lines if line.strip(" ").endswith(("…", "..."))
            )
            if (n_ellipsis / n_lines) > max_p_ellipsis:
                return False
            return True
        return False

    @staticmethod
    def stop_word(doc: Doc, n: int, stop_words: set) -> bool:
        """
        A "stop word" filter, to remove documents that do not contain at least {n} of
        the {stop_words}. This adequately deals with documents that contain no
        coherent text.
        """
        n_stopwords = sum(1 for t in doc if t.text in stop_words)
        return n_stopwords >= n<|MERGE_RESOLUTION|>--- conflicted
+++ resolved
@@ -153,17 +153,14 @@
 
     @staticmethod
     def doc_length(doc: Doc, doc_length: Tuple[int, int]) -> bool:
-<<<<<<< HEAD
-        """we remove any document that does not contain between {doc_length[0]} and
+        """We remove any document that does not contain between {doc_length[0]} and
         {doc_length[1]} words"""
-=======
-        """we remove any document that does not contain between {doc_length[0]} and {doc_length[1]} words"""
->>>>>>> 4d1873ce
+
         return doc_length[0] <= len(doc) <= doc_length[1]
 
     @staticmethod
     def mean_word_length(doc: Doc, mean_word_length: Tuple[int, int]) -> bool:
-        """whose mean word length is outside the range of 3 to 10 characters"""
+        """Whose mean word length is outside the range of 3 to 10 characters"""
         w_len = [len(t) for t in doc]
         mwl = sum(w_len) / len(doc)
         if mean_word_length[0] <= mwl <= mean_word_length[1]:
@@ -188,7 +185,7 @@
     @staticmethod
     def symbol_2_word(doc: Doc, ratio: float, symbol: str) -> bool:
         """
-        we remove any document with a symbol-to-word ratio greater than {ratio} for
+        We remove any document with a symbol-to-word ratio greater than {ratio} for
         either the {symbol}
         """
         n_symbol = doc.text.count(symbol)
@@ -202,13 +199,8 @@
         doc: Doc, max_p_bullets: float, max_p_ellipsis: float
     ) -> bool:
         """
-<<<<<<< HEAD
-        we remove any document with more than {max_p_bullets}% of lines starting with a
+        We remove any document with more than {max_p_bullets}% of lines starting with a
         bullet point, or more than {max_p_ellipsis}% ending with an ellipsis
-=======
-        we remove any document with more than {max_p_bullets}% of lines starting with a bullet point,
-        or more than {max_p_ellipsis}% ending with an ellipsis
->>>>>>> 4d1873ce
         """
         lines = doc.text.split("\n")
         if lines:
