--- conflicted
+++ resolved
@@ -16,17 +16,14 @@
 ]
 requires-python = ">=3.10"
 
-<<<<<<< HEAD
-dependencies = ["pydantic==1.8.2", "datasets>=2.4.0"]
-=======
 dependencies = [
   "pydantic>=2.4.2", # dolma does not work with very old versions of pydantic
+  "datasets>=2.4.0",
   "dolma@git+https://github.com/allenai/dolma.git@5a010a2685914b1db7744426abfb4b9ece52da95", # Install from git until a 0.9.2 package is released
   "kenlm>=0.2.0", # Used for perplexity tagging
   "blingfire>=0.1.8", # Used for perplexity tagging
   "requests>=2.31.0",
 ]
->>>>>>> 29aecb3c
 
 [project.optional-dependencies]
 dev = ["black==23.9.1", "ruff==0.1.0", "pyright==1.1.331", "pre-commit==3.5.0"]
