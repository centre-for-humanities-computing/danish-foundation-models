wandb~=0.12.9

# models
transformers~=4.16.2
torch~=1.10.2
protobuf==3.19.4

# tokenizers
tokenizers==0.10.1

# data
datasets~=1.17.0
ndjson==0.3.1

## data cleaning
spacy>=3.1.4,<=3.3.0
datasketch~=1.5.6
<<<<<<< HEAD
nltk==3.7
google==3.0.0  # safesearch filtering
=======
more_itertools~=8.12.0
>>>>>>> 9cf3aea7

# utility
wasabi~=0.9.0
pydantic~=1.8.2

# testing
pytest~=6.2.5
pytest-lazy-fixture~=0.6.3

# format
<<<<<<< HEAD
black==20.8b1
=======
black==22.1.0
>>>>>>> 9cf3aea7
<|MERGE_RESOLUTION|>--- conflicted
+++ resolved
@@ -15,12 +15,9 @@
 ## data cleaning
 spacy>=3.1.4,<=3.3.0
 datasketch~=1.5.6
-<<<<<<< HEAD
 nltk==3.7
 google==3.0.0  # safesearch filtering
-=======
 more_itertools~=8.12.0
->>>>>>> 9cf3aea7
 
 # utility
 wasabi~=0.9.0
@@ -31,8 +28,4 @@
 pytest-lazy-fixture~=0.6.3
 
 # format
-<<<<<<< HEAD
-black==20.8b1
-=======
 black==22.1.0
->>>>>>> 9cf3aea7
