--- conflicted
+++ resolved
@@ -1,30 +1,17 @@
 wandb~=0.12.9
 
 # models
-<<<<<<< HEAD
 transformers>=4.20.1,<4.21.0
 torch>=1.6.0,<=1.12.0
-protobuf==3.20.1
-
-# tokenizers
-tokenizers==0.10.1 ## static version for tests (dynamic version it setup cfg
-
-# data
-# datasets>=2.3.2,<2.4.0
-git+https://github.com/huggingface/datasets  # dev version needed for running the training script
-ndjson==0.3.1
-=======
-transformers~=4.16.0
-torch>=1.6.0,<=1.11.0
 protobuf>=3.20.1,<=3.21.0
 
 # tokenizers
 tokenizers>=0.10.1,<0.11.0
 
 # data
-datasets>=2.0.0,<2.3.0
+# datasets>=2.3.2,<2.4.0
+git+https://github.com/huggingface/datasets  # dev version needed for running the training script
 ndjson>=0.3.1,<0.4.0
->>>>>>> df2d9e49
 
 ## data cleaning
 spacy>=3.1.4,<3.4.0
