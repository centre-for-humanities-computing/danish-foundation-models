--- conflicted
+++ resolved
@@ -5,12 +5,6 @@
 torch>=1.6.0,<=1.12.0
 protobuf>=3.20.1,<=3.21.0
 
-<<<<<<< HEAD
-=======
-# tokenizers
-tokenizers>=0.10.1,<0.11.0
-
->>>>>>> be9a9a2a
 # data
 # datasets>=2.3.2,<2.4.0
 git+https://github.com/huggingface/datasets  # dev version needed for running the training script
