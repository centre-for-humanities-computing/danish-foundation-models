wandb~=0.12.9

# models
transformers~=4.16.0
torch>=1.6.0,<=1.11.0
protobuf==3.20.1

# tokenizers
tokenizers==0.10.1

# data
<<<<<<< HEAD
datasets>=2.0.0,<2.1.0
=======
datasets~=2.1.0
>>>>>>> 230dbc9b
ndjson==0.3.1

## data cleaning
spacy>=3.1.4,<3.3.0
datasketch>=1.5.6,<1.6.0
google==3.0.0  # safesearch filtering
more_itertools~=8.12.0
pandas>=1.0.0,<2.0.0

# utility
wasabi>=0.9.0,<0.10.0
pydantic~=1.8.2
click~=8.0.4

# testing
pytest>=6.2.5
pytest-lazy-fixture>=0.6.3
pytest-cov>=2.8.1

# format
black==22.3.0
<|MERGE_RESOLUTION|>--- conflicted
+++ resolved
@@ -9,11 +9,7 @@
 tokenizers==0.10.1
 
 # data
-<<<<<<< HEAD
 datasets>=2.0.0,<2.1.0
-=======
-datasets~=2.1.0
->>>>>>> 230dbc9b
 ndjson==0.3.1
 
 ## data cleaning
