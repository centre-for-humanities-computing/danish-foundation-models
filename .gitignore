# Byte-compiled / optimized / DLL files
__pycache__/
*.py[cod]
*$py.class

# C extensions
*.so

# Distribution / packaging
.Python
build/
develop-eggs/
dist/
downloads/
eggs/
.eggs/
lib/
lib64/
parts/
sdist/
var/
wheels/
pip-wheel-metadata/
share/python-wheels/
*.egg-info/
.installed.cfg
*.egg
MANIFEST

# PyInstaller
#  Usually these files are written by a python script from a template
#  before PyInstaller builds the exe, so as to inject date/other infos into it.
*.manifest
*.spec

# Installer logs
pip-log.txt
pip-delete-this-directory.txt

# Unit test / coverage reports
htmlcov/
.tox/
.nox/
.coverage
.coverage.*
.cache
nosetests.xml
coverage.xml
*.cover
*.py,cover
.hypothesis/
.pytest_cache/

# Translations
*.mo
*.pot

# Django stuff:
*.log
local_settings.py
db.sqlite3
db.sqlite3-journal

# Flask stuff:
instance/
.webassets-cache

# Scrapy stuff:
.scrapy

# Sphinx documentation
docs/_build/

# PyBuilder
target/

# Jupyter Notebook
.ipynb_checkpoints

# IPython
profile_default/
ipython_config.py

# pyenv
.python-version

# pipenv
#   According to pypa/pipenv#598, it is recommended to include Pipfile.lock in version control.
#   However, in case of collaboration, if having platform-specific dependencies or dependencies
#   having no cross-platform support, pipenv may install dependencies that don't work, or not
#   install all needed dependencies.
#Pipfile.lock

# PEP 582; used by e.g. github.com/David-OConnor/pyflow
__pypackages__/

# Celery stuff
celerybeat-schedule
celerybeat.pid

# SageMath parsed files
*.sage.py

# Environments
.env
.venv
env/
venv/
ENV/
env.bak/
venv.bak/

# Spyder project settings
.spyderproject
.spyproject

# Rope project settings
.ropeproject

# mkdocs documentation
/site

# mypy
.mypy_cache/
.dmypy.json
dmypy.json

# Pyre type checker
.pyre/

<<<<<<< HEAD
# vscode
.vscode/
=======
# JSONL data files
**/*.jsonl
>>>>>>> 0e70e860
<|MERGE_RESOLUTION|>--- conflicted
+++ resolved
@@ -128,10 +128,8 @@
 # Pyre type checker
 .pyre/
 
-<<<<<<< HEAD
+
 # vscode
 .vscode/
-=======
 # JSONL data files
-**/*.jsonl
->>>>>>> 0e70e860
+**/*.jsonl