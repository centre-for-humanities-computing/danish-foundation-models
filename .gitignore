--- conflicted
+++ resolved
@@ -128,25 +128,17 @@
 # Pyre type checker
 .pyre/
 
-
 # vscode
 .vscode/
 
-# JSONL data files
+# data files
 **/*.jsonl
-
-<<<<<<< HEAD
-# vs code
-.vscode/*
-
-# Data files
 *.csv
 
 # MacOS
 .DS_Store
-=======
+
 #wandb
 wandb/*
 
-models/*
->>>>>>> 35e0a876
+models/*