# Byte-compiled / optimized / DLL files
__pycache__/
*.py[cod]
*$py.class

# C extensions
*.so

# Distribution / packaging
.Python
build/
develop-eggs/
dist/
downloads/
eggs/
.eggs/
lib/
lib64/
parts/
sdist/
var/
wheels/
pip-wheel-metadata/
share/python-wheels/
*.egg-info/
.installed.cfg
*.egg
MANIFEST

# PyInstaller
#  Usually these files are written by a python script from a template
#  before PyInstaller builds the exe, so as to inject date/other infos into it.
*.manifest
*.spec

# Installer logs
pip-log.txt
pip-delete-this-directory.txt

# Unit test / coverage reports
htmlcov/
.tox/
.nox/
.coverage
.coverage.*
.cache
nosetests.xml
coverage.xml
*.cover
*.py,cover
.hypothesis/
.pytest_cache/

# Translations
*.mo
*.pot

# Django stuff:
*.log
local_settings.py
db.sqlite3
db.sqlite3-journal

# Flask stuff:
instance/
.webassets-cache

# Scrapy stuff:
.scrapy

# Sphinx documentation
docs/_build/

# PyBuilder
target/

# Jupyter Notebook
.ipynb_checkpoints

# IPython
profile_default/
ipython_config.py

# pyenv
.python-version

# pipenv
#   According to pypa/pipenv#598, it is recommended to include Pipfile.lock in version control.
#   However, in case of collaboration, if having platform-specific dependencies or dependencies
#   having no cross-platform support, pipenv may install dependencies that don't work, or not
#   install all needed dependencies.
#Pipfile.lock

# PEP 582; used by e.g. github.com/David-OConnor/pyflow
__pypackages__/

# Celery stuff
celerybeat-schedule
celerybeat.pid

# SageMath parsed files
*.sage.py

# Environments
.env
.venv
env/
venv/
ENV/
env.bak/
venv.bak/

# Spyder project settings
.spyderproject
.spyproject

# Rope project settings
.ropeproject

# mkdocs documentation
/site

# mypy
.mypy_cache/
.dmypy.json
dmypy.json

# Pyre type checker
.pyre/


# vscode
.vscode/

# JSONL data files
**/*.jsonl
*.ndjson
<<<<<<< HEAD

# MacOS
.DS_Store

# MacOS
.DS_Store

# vs code
.vscode/*

# Profiling
*.prof

#wandb
wandb/*
models/*
=======

#wandb
wandb/*

models/*

# MacOS
.DS_Store

# other
*.prof
>>>>>>> 9cf3aea7
<|MERGE_RESOLUTION|>--- conflicted
+++ resolved
@@ -128,17 +128,12 @@
 # Pyre type checker
 .pyre/
 
-
 # vscode
 .vscode/
 
 # JSONL data files
 **/*.jsonl
 *.ndjson
-<<<<<<< HEAD
-
-# MacOS
-.DS_Store
 
 # MacOS
 .DS_Store
@@ -152,16 +147,6 @@
 #wandb
 wandb/*
 models/*
-=======
 
-#wandb
-wandb/*
 
-models/*
 
-# MacOS
-.DS_Store
-
-# other
-*.prof
->>>>>>> 9cf3aea7
