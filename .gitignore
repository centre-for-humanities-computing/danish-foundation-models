--- conflicted
+++ resolved
@@ -146,12 +146,6 @@
 wandb/*
 models/*
 
-<<<<<<< HEAD
-# R prog.
-*.Rproj
-*.Rproj.user
-=======
 # R lang.
 .Rproj.user
 *.Rproj
->>>>>>> fca6ca9e
